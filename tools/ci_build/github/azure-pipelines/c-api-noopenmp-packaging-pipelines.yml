--- conflicted
+++ resolved
@@ -112,17 +112,8 @@
     packageName: x64-tensorrt
     buildparameter: --use_tensorrt --tensorrt_home="C:\local\TensorRT-8.0.1.6.Windows10.x86_64.cuda-11.3.cudnn8.2" --cuda_version=11.1 --cuda_home="C:\Program Files\NVIDIA GPU Computing Toolkit\CUDA\v11.1" --cudnn_home="C:\local\cudnn-11.4-windows-x64-v8.2.2.26\cuda" --enable_onnx_tests --enable_wcos --build_java --cmake_extra_defines "CMAKE_CUDA_ARCHITECTURES=37;52;60;61;70;75;80"
     runTests: ${{ parameters.RunOnnxRuntimeTests }}
-<<<<<<< HEAD
-    buildJava: true 
-    java_artifact_id: onnxruntime_gpu
-
-- template: templates/android-java-api-aar.yml
-  parameters:
-    buildConfig: 'Release'
-=======
     buildJava: true
     java_artifact_id: onnxruntime_gpu
->>>>>>> 6ea9324f
 
 - job: Jar_Packaging_GPU
   workspace:
@@ -302,11 +293,7 @@
   - task: ArchiveFiles@2
     inputs:
       rootFolderOrFile: '$(Build.BinariesDirectory)/tgz-artifacts/onnxruntime-linux-x64-gpu'
-<<<<<<< HEAD
-      includeRootFolder: false 
-=======
       includeRootFolder: false
->>>>>>> 6ea9324f
       archiveType: 'tar' # Options: zip, 7z, tar, wim
       tarCompression: 'gz'
       archiveFile: '$(Build.ArtifactStagingDirectory)/onnxruntime-linux-x64-gpu-$(OnnxRuntimeVersion).tgz'
@@ -339,7 +326,6 @@
     inputs:
       artifactName: 'onnxruntime-win-x64-tensorrt'
       targetPath: '$(Build.BinariesDirectory)/zip-artifacts'
-<<<<<<< HEAD
 
   - task: PowerShell@2
     displayName: 'PowerShell Script'
@@ -352,20 +338,6 @@
     workingDirectory: '$(Build.BinariesDirectory)/zip-artifacts'
     displayName: 'List artifacts'
 
-=======
-
-  - task: PowerShell@2
-    displayName: 'PowerShell Script'
-    inputs:
-      targetType: filePath
-      filePath: $(Build.SourcesDirectory)\tools\ci_build\github\windows\extract_zip_files_gpu.ps1
-
-  - script: |
-     dir
-    workingDirectory: '$(Build.BinariesDirectory)/zip-artifacts'
-    displayName: 'List artifacts'
-
->>>>>>> 6ea9324f
   - task: BatchScript@1
     displayName: 'Bundle CUDA/TRT EP binaries'
     inputs:
