--- conflicted
+++ resolved
@@ -48,11 +48,7 @@
       "
     DoNugetPack: 'false'
     RunInjectedPipeline: 'true'
-<<<<<<< HEAD
-    InjectedPipeline: './steps/orttraining-linux-gpu-ortmodule-test-ci-steps.yml'
-=======
     InjectedPipeline: 'orttraining-linux-gpu-test-ci-pipeline.yml'
->>>>>>> 905faea3
     DockerImageTag: 'onnxruntime_orttraining_ortmodule_tests_image'
     BuildConfig: $(buildConfig)
     ArtifactName: 'drop-linux'
