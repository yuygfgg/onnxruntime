# Copyright (c) Microsoft Corporation. All rights reserved.
# Licensed under the MIT License.

# Minimum CMake required
cmake_minimum_required(VERSION 3.18)
cmake_policy(SET CMP0069 NEW)
set(CMAKE_POLICY_DEFAULT_CMP0069 NEW)

cmake_policy(SET CMP0092 NEW)
cmake_policy(SET CMP0091 NEW)
if (${CMAKE_VERSION} VERSION_GREATER_EQUAL "3.20")
  cmake_policy(SET CMP0117 NEW)
endif()
# Don't let cmake set a default value for CMAKE_CUDA_ARCHITECTURES
cmake_policy(SET CMP0104 OLD)

# Project
project(onnxruntime C CXX ASM)

# Needed for Java
set(CMAKE_C_STANDARD 99)

include(CheckCXXCompilerFlag)
include(CheckLanguage)
include(CMakeDependentOption)
include(FetchContent)

set(CMAKE_CXX_STANDARD 17)

set_property(GLOBAL PROPERTY USE_FOLDERS ON)
# NOTE: POSITION INDEPENDENT CODE hurts performance, and it only make sense on POSIX systems
set(CMAKE_POSITION_INDEPENDENT_CODE ON)

# Enable CTest
enable_testing()
include(Dart)

if (NOT CMAKE_BUILD_TYPE)
  message(STATUS "Build type not set - using RelWithDebInfo")
  set(CMAKE_BUILD_TYPE "RelWithDebInfo" CACHE STRING "Choose build type: Debug Release RelWithDebInfo MinSizeRel." FORCE)
endif()

if("${CMAKE_C_COMPILER_ID}" STREQUAL "GNU" AND CMAKE_C_COMPILER_VERSION VERSION_LESS 7)
  message(FATAL_ERROR  "GCC version must not less than 7")
endif()

# Options
option(onnxruntime_RUN_ONNX_TESTS "Enable ONNX Compatibility Testing" OFF)
option(onnxruntime_GENERATE_TEST_REPORTS "Enable test report generation" OFF)
option(onnxruntime_ENABLE_STATIC_ANALYSIS "Enable static analysis" OFF)
option(onnxruntime_ENABLE_PYTHON "Enable python buildings" OFF)
# Enable it may cause LNK1169 error
option(onnxruntime_ENABLE_MEMLEAK_CHECKER "Experimental: Enable memory leak checker in Windows debug build" OFF)
option(onnxruntime_USE_CUDA "Build with CUDA support" OFF)
option(onnxruntime_ENABLE_CUDA_LINE_NUMBER_INFO "When building with CUDA support, generate device code line number information." OFF)
option(onnxruntime_USE_OPENVINO "Build with OpenVINO support" OFF)
option(onnxruntime_USE_COREML "Build with CoreML support" OFF)
option(onnxruntime_USE_NNAPI_BUILTIN "Build with builtin NNAPI lib for Android NNAPI support" OFF)
option(onnxruntime_USE_SNPE "Build with SNPE support" OFF)
option(onnxruntime_USE_RKNPU "Build with RKNPU support" OFF)
option(onnxruntime_USE_DNNL "Build with DNNL support" OFF)
option(onnxruntime_DEV_MODE "Enable developer warnings and treat most of them as error." OFF)
option(onnxruntime_BUILD_UNIT_TESTS "Build ONNXRuntime unit tests" ON)
option(onnxruntime_BUILD_CSHARP "Build C# library" OFF)
option(onnxruntime_BUILD_OBJC "Build Objective-C library" OFF)
option(onnxruntime_USE_PREINSTALLED_EIGEN "Use pre-installed EIGEN. Need to provide eigen_SOURCE_PATH if turn this on." OFF)
option(onnxruntime_BUILD_BENCHMARKS "Build ONNXRuntime micro-benchmarks" OFF)
option(onnxruntime_USE_LLVM "Build TVM with LLVM" OFF)

option(onnxruntime_BUILD_FOR_NATIVE_MACHINE "Enable this option for turning on optimization specific to this machine" OFF)
option(onnxruntime_USE_AVX "Use AVX instructions" OFF)
option(onnxruntime_USE_AVX2 "Use AVX2 instructions" OFF)
option(onnxruntime_USE_AVX512 "Use AVX512 instructions" OFF)

option(onnxruntime_BUILD_SHARED_LIB "Build a shared library" OFF)
option(onnxruntime_BUILD_APPLE_FRAMEWORK "Build a macOS/iOS framework" OFF)
option(onnxruntime_ENABLE_MICROSOFT_INTERNAL "Use this option to enable/disable microsoft internal only code" OFF)

option(onnxruntime_USE_VITISAI "Build with Vitis-AI" OFF)
option(onnxruntime_USE_TENSORRT "Build with TensorRT support" OFF)
option(onnxruntime_USE_TENSORRT_BUILTIN_PARSER "Use TensorRT builtin parser" OFF)
option(onnxruntime_TENSORRT_PLACEHOLDER_BUILDER "Instantiate Placeholder TensorRT Builder" OFF)
option(onnxruntime_ENABLE_LTO "Enable link time optimization" OFF)
option(onnxruntime_CROSS_COMPILING "Cross compiling onnx runtime" OFF)
option(onnxruntime_GCOV_COVERAGE "Compile with options necessary to run code coverage" OFF)
option(onnxruntime_DONT_VECTORIZE "Do not vectorize operations in Eigen" OFF)

#It's preferred to turn it OFF when onnxruntime is dynamically linked to PROTOBUF. But Tensort always required the full version of protobuf.
cmake_dependent_option(onnxruntime_USE_FULL_PROTOBUF "Link to libprotobuf instead of libprotobuf-lite when this option is ON" OFF "NOT onnxruntime_USE_TENSORRT" ON)
option(tensorflow_C_PACKAGE_PATH "Path to tensorflow C package installation dir")
option(onnxruntime_ENABLE_LANGUAGE_INTEROP_OPS "Enable operator implemented in language other than cpp" OFF)
option(onnxruntime_DEBUG_NODE_INPUTS_OUTPUTS "Dump debug information about node inputs and outputs when executing the model." OFF)
cmake_dependent_option(onnxruntime_DEBUG_NODE_INPUTS_OUTPUTS_ENABLE_DUMP_TO_SQLDB "Build dump debug information about node inputs and outputs with support for sql database." OFF "onnxruntime_DEBUG_NODE_INPUTS_OUTPUTS" OFF)
option(onnxruntime_USE_DML "Build with DirectML support" OFF)
option(onnxruntime_USE_MIGRAPHX "Build with AMDMIGraphX support" OFF)
option(onnxruntime_USE_WINML "Build with WinML support" OFF)
option(onnxruntime_USE_ACL "Build with ACL support" OFF)
option(onnxruntime_USE_ACL_1902 "Build with ACL version 1902 support" OFF)
option(onnxruntime_USE_ACL_1905 "Build with ACL version 1905 support" OFF)
option(onnxruntime_USE_ACL_1908 "Build with ACL version 1908 support" OFF)
option(onnxruntime_USE_ACL_2002 "Build with ACL version 2002 support" OFF)
option(onnxruntime_USE_ARMNN "Build with ArmNN support" OFF)
option(onnxruntime_ARMNN_RELU_USE_CPU "Use the CPU implementation for the Relu operator for the ArmNN EP" ON)
option(onnxruntime_ARMNN_BN_USE_CPU "Use the CPU implementation for the Batch Normalization operator for the ArmNN EP" ON)
option(onnxruntime_ENABLE_INSTRUMENT "Enable Instrument with Event Tracing for Windows (ETW)" OFF)
option(onnxruntime_USE_TELEMETRY "Build with Telemetry" OFF)
option(onnxruntime_USE_MIMALLOC "Override new/delete and arena allocator with mimalloc" OFF)
option(onnxruntime_USE_CANN "Build with CANN support" OFF)
#The onnxruntime_PREFER_SYSTEM_LIB is mainly designed for package managers like apt/yum/vcpkg.
#Please note, by default Protobuf_USE_STATIC_LIBS is OFF but it's recommended to turn it ON on Windows. You should set it properly when onnxruntime_PREFER_SYSTEM_LIB is ON otherwise you'll hit linkage errors.
#If you have already installed protobuf(or the others) in your system at the default system paths(like /usr/include), then it's better to set onnxruntime_PREFER_SYSTEM_LIB ON. Otherwise onnxruntime may see two different protobuf versions and we won't know which one will be used, the worst case could be onnxruntime picked up header files from one of them but the binaries from the other one.
#It's default OFF because it's experimental now.
option(onnxruntime_PREFER_SYSTEM_LIB "Experimental: Build with the preinstalled libraries in your system" OFF)
option(onnxruntime_USE_ROCM "Build with AMD GPU support" OFF)
option(onnxruntime_USE_TVM "Build with TVM support" OFF)
option(onnxruntime_TVM_CUDA_RUNTIME "Build TVM with CUDA support" OFF)
option(onnxruntime_TVM_USE_LLVM "Build TVM with LLVM. Set customized path to llvm-config.exe here if need" OFF)
option(onnxruntime_TVM_USE_HASH "Build ipp-crypto library for support hash algorithm. It is defined for TVM only")
option(onnxruntime_USE_XNNPACK "Build with XNNPACK support. Provides an alternative math library on ARM, WebAssembly and x86." OFF)

# Options related to reducing the binary size produced by the build
option(onnxruntime_DISABLE_CONTRIB_OPS "Disable contrib ops" OFF)
option(onnxruntime_DISABLE_ML_OPS "Disable traditional ML ops" OFF)
option(onnxruntime_DISABLE_SPARSE_TENSORS "Disable sparse tensors data types" OFF)
option(onnxruntime_DISABLE_OPTIONAL_TYPE "Disable optional type" OFF)
option(onnxruntime_MINIMAL_BUILD "Exclude as much as possible from the build. Support ORT format models. No support for ONNX format models." OFF)
cmake_dependent_option(onnxruntime_DISABLE_RTTI "Disable RTTI" ON "NOT onnxruntime_ENABLE_PYTHON" OFF)
# For now onnxruntime_DISABLE_EXCEPTIONS will only work with onnxruntime_MINIMAL_BUILD, more changes (ONNX, non-CPU EP, ...) are required to run this standalone
cmake_dependent_option(onnxruntime_DISABLE_EXCEPTIONS "Disable exception handling. Requires onnxruntime_MINIMAL_BUILD currently." ON "onnxruntime_MINIMAL_BUILD;NOT onnxruntime_ENABLE_PYTHON" OFF)
option(onnxruntime_DISABLE_ABSEIL "Do not link to Abseil. Redefine Inlined containers to STD containers." OFF)

option(onnxruntime_EXTENDED_MINIMAL_BUILD "onnxruntime_MINIMAL_BUILD with support for execution providers that compile kernels." OFF)
option(onnxruntime_MINIMAL_BUILD_CUSTOM_OPS "Add custom operator kernels support to a minimal build." OFF)
option(onnxruntime_REDUCED_OPS_BUILD "Reduced set of kernels are registered in build via modification of the kernel registration source files." OFF)
option(onnxruntime_DISABLE_EXTERNAL_INITIALIZERS "Don't allow models to load external data" OFF)

#A special option just for debugging and sanitize check. Please do not enable in option in retail builds.
#The option has no effect on Windows.
option(onnxruntime_USE_VALGRIND "Build with valgrind hacks" OFF)

# A special build option only used for gathering code coverage info
option(onnxruntime_RUN_MODELTEST_IN_DEBUG_MODE "Run model tests even in debug mode" OFF)

# options for security fuzzing
# build configuration for fuzz testing is in onnxruntime_fuzz_test.cmake
option(onnxruntime_FUZZ_TEST "Enable Fuzz testing" OFF)

# training options
option(onnxruntime_ENABLE_NVTX_PROFILE "Enable NVTX profile." OFF)
option(onnxruntime_ENABLE_MEMORY_PROFILE "Enable memory profile." OFF)
option(onnxruntime_ENABLE_TRAINING "Enable training functionality." OFF)
# For on-device training ort build, onnxruntime_ENABLE_TRAINING must be ON.
option(onnxruntime_ENABLE_TRAINING_ON_DEVICE "Enable training on device." OFF)
option(onnxruntime_ENABLE_TRAINING_OPS "Include training operators but no training session support." OFF)
option(onnxruntime_ENABLE_TRAINING_TORCH_INTEROP "Enable training kernels interop with torch." OFF)
option(onnxruntime_ENABLE_TRAINING_E2E_TESTS "Enable training end-to-end tests." OFF)
option(onnxruntime_ENABLE_CPU_FP16_OPS "Build with advanced instruction sets" ON)
option(onnxruntime_USE_NCCL "Build with NCCL support" OFF)
option(onnxruntime_USE_MPI "Build with MPI support" OFF)

# build WebAssembly
option(onnxruntime_BUILD_WEBASSEMBLY "Enable this option to create WebAssembly byte codes" OFF)
option(onnxruntime_BUILD_WEBASSEMBLY_STATIC_LIB "Enable this option to create WebAssembly static library" OFF)
option(onnxruntime_ENABLE_WEBASSEMBLY_THREADS "Enable this option to create WebAssembly byte codes with multi-threads support" OFF)
option(onnxruntime_ENABLE_WEBASSEMBLY_EXCEPTION_CATCHING "Enable this option to turn on exception catching" OFF)
option(onnxruntime_ENABLE_WEBASSEMBLY_EXCEPTION_THROWING "Enable this option to turn on exception throwing even if the build disabled exceptions support" OFF)
option(onnxruntime_ENABLE_WEBASSEMBLY_DEBUG_INFO "Enable this option to turn on DWARF format debug info" OFF)
option(onnxruntime_ENABLE_WEBASSEMBLY_PROFILING "Enable this option to turn on WebAssembly profiling and preserve function names" OFF)

# Enable bitcode for iOS
option(onnxruntime_ENABLE_BITCODE "Enable bitcode for iOS only" OFF)

# build eager mode
option(onnxruntime_ENABLE_EAGER_MODE "build ort eager mode")

# build Pytorch's LazyTensor support
cmake_dependent_option(onnxruntime_ENABLE_LAZY_TENSOR "Enable ORT as a LazyTensor backend in Pytorch." ON "onnxruntime_ENABLE_TRAINING" OFF)

# build separate library of schemas of (custom) ops used by ORT (for ONNX to MLIR translation)
option(onnxruntime_BUILD_OPSCHEMA_LIB "Build op schema library" ON)

# option to enable custom operators in onnxruntime-extensions
option(onnxruntime_USE_EXTENSIONS "Build with onnxruntime-extensions for more features" OFF)

# Enable registering custom op schemas from shared libraries in python environment.
option(onnxruntime_ENABLE_EXTERNAL_CUSTOM_OP_SCHEMAS "Enable registering user defined custom op schemas dynamically" OFF)

set(ONNX_CUSTOM_PROTOC_EXECUTABLE "" CACHE STRING "Specify custom protoc executable to build ONNX")

# pre-build python path
option(onnxruntime_PREBUILT_PYTORCH_PATH "Path to pytorch installation dir")

# external transformer src path
option(onnxruntime_EXTERNAL_TRANSFORMER_SRC_PATH "Path to external transformer src dir")

option(onnxruntime_ENABLE_CUDA_PROFILING "Enable CUDA kernel profiling" OFF)
option(onnxruntime_ENABLE_ROCM_PROFILING "Enable ROCM kernel profiling" OFF)

option(onnxruntime_ENABLE_CPUINFO "Enable cpuinfo" ON)

# ATen fallback support
option(onnxruntime_ENABLE_ATEN "Enable ATen fallback" OFF)

option(onnxruntime_BUILD_KERNEL_EXPLORER "Build Kernel Explorer for testing and profiling GPU kernels" OFF)

if (onnxruntime_USE_CUDA)
  set(onnxruntime_DISABLE_RTTI OFF)
endif()

if (onnxruntime_ENABLE_TRAINING_ON_DEVICE)
  if (NOT onnxruntime_ENABLE_TRAINING)
    message(FATAL_ERROR "To build for on-device training, the training build must be enabled (onnxruntime_ENABLE_TRAINING).")
  endif()
endif()

if (APPLE)
    if (NOT CMAKE_OSX_ARCHITECTURES)
        message("Building ONNX Runtime for ${CMAKE_HOST_SYSTEM_PROCESSOR}")
    endif()
elseif (NOT WIN32 AND NOT APPLE)
    message("Building ONNX Runtime for ${CMAKE_SYSTEM_PROCESSOR}")
endif()

# Single output director for all binaries
set(RUNTIME_OUTPUT_DIRECTORY ${CMAKE_BINARY_DIR}/bin CACHE PATH "Single output directory for all binaries.")

function(set_msvc_c_cpp_compiler_warning_level warning_level)
  if (NOT "${warning_level}" MATCHES "^[0-4]$")
    message(FATAL_ERROR "Expected warning_level value of 0-4, got '${warning_level}'.")
  endif()

  if (MSVC)
    set(warning_flag "/W${warning_level}")
    get_property(opts DIRECTORY PROPERTY COMPILE_OPTIONS)
    # only match the generator expression added by this function
    list(FILTER opts
         EXCLUDE REGEX "^\\$<\\$<OR:\\$<COMPILE_LANGUAGE:C>,\\$<COMPILE_LANGUAGE:CXX>>:/W[0-4]>$")
    list(APPEND opts "$<$<OR:$<COMPILE_LANGUAGE:C>,$<COMPILE_LANGUAGE:CXX>>:${warning_flag}>")
    set_property(DIRECTORY PROPERTY COMPILE_OPTIONS "${opts}")
  endif()
endfunction()

# set default MSVC warning level to 3 for external dependencies
set_msvc_c_cpp_compiler_warning_level(3)

# Fuzz test has only been tested with BUILD_SHARED_LIB option,
# using the MSVC compiler and on windows OS.
if (MSVC AND WIN32 AND onnxruntime_FUZZ_TEST AND onnxruntime_BUILD_SHARED_LIB AND onnxruntime_USE_FULL_PROTOBUF)
  # Fuzz test library dependency, protobuf-mutator,
  # needs the onnx message to be compiled using "non-lite protobuf version"
  set(onnxruntime_FUZZ_ENABLED ON)
endif()

if (onnxruntime_USE_VALGRIND AND NOT WIN32)
  add_definitions(-DRE2_ON_VALGRIND=1)
endif()

if (onnxruntime_ENABLE_NVTX_PROFILE)
  add_definitions(-DENABLE_NVTX_PROFILE=1)
endif()

if (onnxruntime_ENABLE_BITCODE)
  if (NOT (CMAKE_SYSTEM_NAME STREQUAL "iOS"))
    message(FATAL_ERROR "iOS platform required for onnxruntime_ENABLE_BITCODE")
  endif()
  set(CMAKE_XCODE_ATTRIBUTE_ENABLE_BITCODE YES)
  set(CMAKE_XCODE_ATTRIBUTE_BITCODE_GENERATION_MODE "bitcode")
else()
  set(CMAKE_XCODE_ATTRIBUTE_ENABLE_BITCODE NO)
endif()

if (onnxruntime_ENABLE_MEMORY_PROFILE)
  add_definitions(-DORT_MEMORY_PROFILE=1)
endif()

set(protobuf_BUILD_TESTS OFF CACHE BOOL "Build protobuf tests" FORCE)
#nsync tests failed on Mac Build
set(NSYNC_ENABLE_TESTS OFF CACHE BOOL "Build protobuf tests" FORCE)
set(ONNX_ML 1)
if (NOT onnxruntime_ENABLE_PYTHON)
  set(onnxruntime_ENABLE_LANGUAGE_INTEROP_OPS OFF)
endif()

if (onnxruntime_ENABLE_LANGUAGE_INTEROP_OPS)
  add_compile_definitions(ENABLE_LANGUAGE_INTEROP_OPS)
endif()

if (NOT (UNIX AND onnxruntime_ENABLE_PYTHON AND onnxruntime_ENABLE_TRAINING AND (NOT onnxruntime_BUILD_SHARED_LIB)))
  if (onnxruntime_ENABLE_TRAINING_TORCH_INTEROP)
    message(WARNING "onnxruntime_ENABLE_TRAINING_TORCH_INTEROP is turned OFF due to incompatible build combinations.")
  endif()
  set(onnxruntime_ENABLE_TRAINING_TORCH_INTEROP OFF)
endif()

set(onnxruntime_REQUIRE_PYTHON_EMBED_LIB OFF)
if (onnxruntime_ENABLE_TRAINING_TORCH_INTEROP)
  add_compile_definitions(ENABLE_TRAINING_TORCH_INTEROP)

  # Python::Python is required for building unit test executables.
  if (onnxruntime_BUILD_UNIT_TESTS)
    set(onnxruntime_REQUIRE_PYTHON_EMBED_LIB ON)
  endif()
endif()

# General C# properties
if (onnxruntime_BUILD_CSHARP)
  check_language(CSharp)
  if (CMAKE_CSharp_COMPILER)
    enable_language(CSharp)
    set(CMAKE_CSharp_FLAGS ${CMAKE_CSharp_FLAGS} "/langversion:6")
    message(STATUS "CMAKE_Csharp_Compiler = ${CMAKE_CSharp_COMPILER}")
  else()
    message(WARNING "Language Csharp is not found in the system")
  endif()
endif()

if (NOT WIN32)
  #TODO: On Linux we may try https://github.com/microsoft/TraceLogging.git
  if (onnxruntime_ENABLE_INSTRUMENT)
    message(WARNING "Instrument is only supported on Windows now")
    set(onnxruntime_ENABLE_INSTRUMENT OFF)
  endif()
endif()

# 'extended' implies minimal.
if (onnxruntime_EXTENDED_MINIMAL_BUILD AND NOT onnxruntime_MINIMAL_BUILD)
  set(onnxruntime_MINIMAL_BUILD ON)
endif()

# work around Android NDK bug which doesn't include -O flag for Release configuration
# https://github.com/android/ndk/issues/1740
# TODO: remove this when the NDK version(s) we support get fixed
if (CMAKE_SYSTEM_NAME STREQUAL "Android")
  # NB: attempting to match the effects of this fix: https://android-review.googlesource.com/c/platform/ndk/+/2168845
  string(APPEND CMAKE_C_FLAGS_RELEASE " -O3")
  string(APPEND CMAKE_CXX_FLAGS_RELEASE " -O3")
  string(APPEND CMAKE_ASM_FLAGS_RELEASE " -O3")
endif()

# Enable space optimization for gcc/clang
# Cannot use "-ffunction-sections -fdata-sections" if we enable bitcode (iOS)
if (NOT MSVC AND NOT onnxruntime_ENABLE_BITCODE)
  string(APPEND CMAKE_CXX_FLAGS " -ffunction-sections -fdata-sections")
  string(APPEND CMAKE_C_FLAGS " -ffunction-sections -fdata-sections")
endif()

if (onnxruntime_ENABLE_EAGER_MODE)
  string(APPEND CMAKE_CXX_FLAGS " -D_GLIBCXX_USE_CXX11_ABI=${_GLIBCXX_USE_CXX11_ABI}")
endif()

if (onnxruntime_BUILD_WEBASSEMBLY)
  # Enable LTO for release single-thread build
  if (NOT CMAKE_BUILD_TYPE STREQUAL "Debug")
    # NOTES:
    # (1) LTO does not work for WebAssembly multi-thread. (segment fault in worker)
    # (2) "-flto=thin" does not work correctly for wasm-ld.
    #     we don't set onnxruntime_ENABLE_LTO because it appends flag "-flto=thin"
    #     instead, we manually set CMAKE_CXX_FLAGS "-flto"
    string(APPEND CMAKE_C_FLAGS " -flto")
    string(APPEND CMAKE_CXX_FLAGS " -flto")
  endif()

  if (onnxruntime_ENABLE_WEBASSEMBLY_DEBUG_INFO)
    # "-g3" generates DWARF format debug info.
    # NOTE: With debug info enabled, web assembly artifacts will be very huge (>1GB). So we offer an option to build without debug info.
    set(CMAKE_CXX_FLAGS_DEBUG "-g3")
  else()
    # do not generate any debug info. This helps to accelerate building process and reduce binary size.
    set(CMAKE_CXX_FLAGS_DEBUG "-g0")
  endif()

  if (onnxruntime_ENABLE_WEBASSEMBLY_SIMD)
    string(APPEND CMAKE_C_FLAGS " -msimd128")
    string(APPEND CMAKE_CXX_FLAGS " -msimd128")
  endif()

  if (onnxruntime_ENABLE_WEBASSEMBLY_EXCEPTION_CATCHING)
    string(APPEND CMAKE_C_FLAGS " -s DISABLE_EXCEPTION_CATCHING=0")
    string(APPEND CMAKE_CXX_FLAGS " -s DISABLE_EXCEPTION_CATCHING=0")
  endif()

  # Build WebAssembly with multi-threads support.
  if (onnxruntime_ENABLE_WEBASSEMBLY_THREADS)
    string(APPEND CMAKE_C_FLAGS " -pthread")
    string(APPEND CMAKE_CXX_FLAGS " -pthread")
    string(APPEND CMAKE_C_FLAGS " -s USE_PTHREADS=1 -Wno-pthreads-mem-growth")
    string(APPEND CMAKE_CXX_FLAGS " -s USE_PTHREADS=1 -Wno-pthreads-mem-growth")
  endif()
endif()

if (onnxruntime_EXTERNAL_TRANSFORMER_SRC_PATH)
  add_definitions(-DORT_TRAINING_EXTERNAL_GRAPH_TRANSFORMERS=1)
endif()

# ORT build with as much excluded as possible. Supports ORT flatbuffers models only.
if (onnxruntime_MINIMAL_BUILD)
  add_compile_definitions(ORT_MINIMAL_BUILD)

  if (onnxruntime_EXTENDED_MINIMAL_BUILD)
    # enable EPs that compile kernels at runtime
    add_compile_definitions(ORT_EXTENDED_MINIMAL_BUILD)
  endif()

  if (onnxruntime_MINIMAL_BUILD_CUSTOM_OPS)
    add_compile_definitions(ORT_MINIMAL_BUILD_CUSTOM_OPS)
  endif()

  if (MSVC)
    # turn on LTO (which adds some compiler flags and turns on LTCG) unless it's a Debug build to minimize binary size
    if (NOT CMAKE_BUILD_TYPE STREQUAL "Debug")
      set(onnxruntime_ENABLE_LTO ON)
    endif()

    # undocumented internal flag to allow analysis of a minimal build binary size
    if (ADD_DEBUG_INFO_TO_MINIMAL_BUILD)
      string(APPEND CMAKE_CXX_FLAGS " /Zi")
      string(APPEND CMAKE_C_FLAGS " /Zi")
      string(APPEND CMAKE_SHARED_LINKER_FLAGS " /debug")
    endif()
  else()
    if (CMAKE_HOST_SYSTEM MATCHES "Darwin")
      add_link_options(-Wl, -dead_strip)
    else()
      add_link_options(-Wl,--gc-sections)
    endif()

    if (ADD_DEBUG_INFO_TO_MINIMAL_BUILD)
      string(APPEND CMAKE_CXX_FLAGS " -g")
      string(APPEND CMAKE_C_FLAGS " -g")
    endif()
  endif()
endif()

if (onnxruntime_ENABLE_LTO)
    include(CheckIPOSupported)
    check_ipo_supported(RESULT ipo_enabled OUTPUT ipo_output)
    if (NOT ipo_enabled)
      message(WARNING "IPO is not supported by this compiler")
      set(onnxruntime_ENABLE_LTO OFF)
    else()
      set(CMAKE_INTERPROCEDURAL_OPTIMIZATION ON)
    endif()
endif()

if (onnxruntime_REDUCED_OPS_BUILD)
  add_compile_definitions(REDUCED_OPS_BUILD)
endif()

if (onnxruntime_DISABLE_EXTERNAL_INITIALIZERS)
  add_definitions(-DDISABLE_EXTERNAL_INITIALIZERS=1)
endif()

if (onnxruntime_DISABLE_RTTI)
  add_compile_definitions(ORT_NO_RTTI)
  if (MSVC)
    # Disable RTTI and turn usage of dynamic_cast and typeid into errors
    add_compile_options("$<$<COMPILE_LANGUAGE:CXX>:/GR->" "$<$<COMPILE_LANGUAGE:CXX>:/we4541>")
  else()
    add_compile_options("$<$<COMPILE_LANGUAGE:CXX>:-fno-rtti>")
  endif()
else()
  #MSVC RTTI flag /GR is not added to CMAKE_CXX_FLAGS by default. But, anyway VC++2019 treats "/GR" default on.
  #So we don't need the following three lines. But it's better to make it more explicit.
  if (MSVC)
    add_compile_options("$<$<COMPILE_LANGUAGE:CXX>:/GR>")
  endif()
endif()

# If this is only enabled in an onnxruntime_ORT_MODEL_FORMAT_ONLY build we don't need ONNX changes
# as we (currently) only pull in data_type_utils.cc/h which doesn't throw
if (onnxruntime_DISABLE_EXCEPTIONS)
  if (NOT onnxruntime_MINIMAL_BUILD)
    message(FATAL_ERROR "onnxruntime_MINIMAL_BUILD required for onnxruntime_DISABLE_EXCEPTIONS")
  endif()

  if (onnxruntime_ENABLE_PYTHON)
    # pybind11 highly depends on C++ exceptions.
    message(FATAL_ERROR "onnxruntime_ENABLE_PYTHON must be disabled for onnxruntime_DISABLE_EXCEPTIONS")
  endif()
  add_compile_definitions("ORT_NO_EXCEPTIONS")
  add_compile_definitions("MLAS_NO_EXCEPTION")
  add_compile_definitions("ONNX_NO_EXCEPTIONS")
  add_compile_definitions("JSON_NOEXCEPTION")  # https://json.nlohmann.me/api/macros/json_noexception/

  if (MSVC)
    string(REGEX REPLACE "/EHsc" "/EHs-c-" CMAKE_CXX_FLAGS "${CMAKE_CXX_FLAGS}")
    if (onnxruntime_DEV_MODE)
      # Eigen throw_std_bad_alloc calls 'new' instead of throwing which results in a nodiscard warning.
      # It also has unreachable code as there's no good way to avoid EIGEN_EXCEPTIONS being set in macros.h
      # TODO: see if we can limit the code this is disabled for.
      string(APPEND CMAKE_CXX_FLAGS " /wd4834 /wd4702")
    endif()
    add_compile_definitions("_HAS_EXCEPTIONS=0")
  else()
    set(CMAKE_CXX_FLAGS "${CMAKE_CXX_FLAGS} -fno-exceptions -fno-unwind-tables -fno-asynchronous-unwind-tables")
  endif()
endif()

# We need to link with libatomic on systems that do not have built-in atomics, or
# don't have built-in support for 8 byte atomics
# Derived from https://github.com/protocolbuffers/protobuf/blob/master/cmake/CMakeLists.txt
set(onnxruntime_LINK_LIBATOMIC false)
# We don't need to link libatomic on iOS
if (NOT MSVC AND NOT (CMAKE_SYSTEM_NAME STREQUAL "iOS"))
  include(CheckCXXSourceCompiles)
  set(OLD_CMAKE_REQUIRED_FLAGS ${CMAKE_REQUIRED_FLAGS})
  set(CMAKE_REQUIRED_FLAGS ${CMAKE_REQUIRED_FLAGS} -std=c++11)
  check_cxx_source_compiles("
    #include <atomic>
    int main() {
      return std::atomic<int64_t>{};
    }
  " onnxruntime_HAVE_BUILTIN_ATOMICS)
  if (NOT onnxruntime_HAVE_BUILTIN_ATOMICS)
    set(onnxruntime_LINK_LIBATOMIC true)
  endif()
  set(CMAKE_REQUIRED_FLAGS ${OLD_CMAKE_REQUIRED_FLAGS})
endif()

set(REPO_ROOT ${PROJECT_SOURCE_DIR}/..)
set(ONNXRUNTIME_ROOT ${PROJECT_SOURCE_DIR}/../onnxruntime)
set(ORTTRAINING_ROOT ${PROJECT_SOURCE_DIR}/../orttraining)
set(ORTTRAINING_SOURCE_DIR ${ORTTRAINING_ROOT}/orttraining)

file (STRINGS "${REPO_ROOT}/VERSION_NUMBER" ORT_VERSION)

# Guarantee that the Eigen code that you are #including is licensed
# under the MPL2 and possibly more permissive licenses (like BSD).
add_definitions(-DEIGEN_MPL2_ONLY)
if (MSVC)
  add_definitions(-DEIGEN_HAS_CONSTEXPR -DEIGEN_HAS_VARIADIC_TEMPLATES -DEIGEN_HAS_CXX11_MATH -DEIGEN_HAS_CXX11_ATOMIC
          -DEIGEN_STRONG_INLINE=inline)
endif()

if ( onnxruntime_DONT_VECTORIZE )
  add_definitions(-DEIGEN_DONT_VECTORIZE=1)
endif()

if (onnxruntime_CROSS_COMPILING)
  set(CMAKE_CROSSCOMPILING ON)
  check_cxx_compiler_flag(-Wno-error HAS_NOERROR)
  if (HAS_NOERROR)
    string(APPEND CMAKE_CXX_FLAGS " -Wno-error=attributes")
    string(APPEND CMAKE_C_FLAGS " -Wno-error=attributes")
  endif()
endif()

if (CMAKE_CXX_COMPILER_VERSION VERSION_LESS 9.0)
  check_cxx_compiler_flag(-Wno-error HAS_NOERROR)
  if (HAS_NOERROR)
    string(APPEND CMAKE_CXX_FLAGS " -Wno-error=attributes")
    string(APPEND CMAKE_C_FLAGS " -Wno-error=attributes")
  endif()
endif()

# Mark symbols to be invisible, for macOS/iOS target only
# Due to many dependencies have different symbol visibility settings, set global compile flags here.
if (${CMAKE_SYSTEM_NAME} MATCHES "Darwin|iOS")
  foreach(flags CMAKE_CXX_FLAGS CMAKE_OBJC_FLAGS CMAKE_OBJCXX_FLAGS)
    string(APPEND ${flags} " -fvisibility=hidden -fvisibility-inlines-hidden")
  endforeach()
endif()

find_package(Threads)
find_package(Patch)
if(Patch_FOUND)
  message("Patch found: ${Patch_EXECUTABLE}")
endif()

macro(check_nvcc_compiler_flag _FLAG _RESULT)
    execute_process(COMMAND ${onnxruntime_CUDA_HOME}/bin/nvcc "${_FLAG}" RESULT_VARIABLE NVCC_OUT ERROR_VARIABLE NVCC_ERROR)
    message("NVCC_ERROR = ${NVCC_ERROR}")
    message("NVCC_OUT = ${NVCC_OUT}")
    if ("${NVCC_OUT}" MATCHES "0")
        set(${_RESULT} 1)
    else()
        set(${_RESULT} 0)
    endif()
endmacro()

#Set global compile flags for all the source code(including third_party code like protobuf)
#This section must be before any add_subdirectory, otherwise build may fail because /MD,/MT mismatch
if (MSVC)
  enable_language(ASM_MASM)
  if (CMAKE_GENERATOR_PLATFORM)
    # Multi-platform generator
    set(onnxruntime_target_platform ${CMAKE_GENERATOR_PLATFORM})
  else()
    set(onnxruntime_target_platform ${CMAKE_SYSTEM_PROCESSOR})
  endif()
  if (onnxruntime_target_platform STREQUAL "ARM64")
    set(onnxruntime_target_platform "ARM64")
  elseif (onnxruntime_target_platform STREQUAL "ARM64EC")
    set(onnxruntime_target_platform "ARM64EC")
  elseif (onnxruntime_target_platform STREQUAL "ARM" OR CMAKE_GENERATOR MATCHES "ARM")
    set(onnxruntime_target_platform "ARM")
  elseif (onnxruntime_target_platform STREQUAL "x64" OR onnxruntime_target_platform STREQUAL "x86_64" OR onnxruntime_target_platform STREQUAL "AMD64" OR CMAKE_GENERATOR MATCHES "Win64")
    set(onnxruntime_target_platform "x64")
  elseif (onnxruntime_target_platform STREQUAL "Win32" OR onnxruntime_target_platform STREQUAL "x86" OR onnxruntime_target_platform STREQUAL "i386" OR onnxruntime_target_platform STREQUAL "i686")
    set(onnxruntime_target_platform "x86")
    if (NOT onnxruntime_BUILD_WEBASSEMBLY)
      message("Enabling SAFESEH for x86 build")
      set(CMAKE_ASM_MASM_FLAGS "${CMAKE_ASM_MASM_FLAGS} /safeseh")
    endif()
  endif()


  #Always enable exception handling, even for Windows ARM
  if (NOT onnxruntime_DISABLE_EXCEPTIONS)
    string(APPEND CMAKE_CXX_FLAGS " /EHsc")
    string(APPEND CMAKE_C_FLAGS " /EHsc")
    if (onnxruntime_DEV_MODE)
      string(APPEND CMAKE_CXX_FLAGS " /wd26812")
      string(APPEND CMAKE_C_FLAGS " /wd26812")
      # warning C4805: '|': unsafe mix of type 'uintptr_t' and type 'bool' in operation (from c10/core/TensorImpl.h)
      if (onnxruntime_ENABLE_EAGER_MODE)
        string(APPEND CMAKE_CXX_FLAGS " /wd4805")
      endif()
    endif()
  endif()
  string(APPEND CMAKE_CXX_FLAGS " /experimental:external /external:W0 /external:templates- /external:I ${CMAKE_CURRENT_SOURCE_DIR} /external:I ${CMAKE_CURRENT_BINARY_DIR}")
  if (onnxruntime_USE_AVX)
    string(APPEND CMAKE_CXX_FLAGS " /arch:AVX")
    string(APPEND CMAKE_C_FLAGS " /arch:AVX")
  elseif (onnxruntime_USE_AVX2)
    string(APPEND CMAKE_CXX_FLAGS " /arch:AVX2")
    string(APPEND CMAKE_C_FLAGS " /arch:AVX2")
  elseif (onnxruntime_USE_AVX512)
    string(APPEND CMAKE_CXX_FLAGS " /arch:AVX512")
    string(APPEND CMAKE_C_FLAGS " /arch:AVX512")
  endif()

  if (onnxruntime_ENABLE_LTO AND NOT onnxruntime_USE_CUDA)
    set(CMAKE_CXX_FLAGS_RELEASE "${CMAKE_CXX_FLAGS_RELEASE} /Gw /GL")
    set(CMAKE_CXX_FLAGS_RELWITHDEBINFO "${CMAKE_CXX_FLAGS_RELWITHDEBINFO} /Gw /GL")
    set(CMAKE_CXX_FLAGS_MINSIZEREL "${CMAKE_CXX_FLAGS_MINSIZEREL} /Gw /GL")
  endif()

  # The WinML build tool chain builds ARM/ARM64, and the internal tool chain does not have folders for spectre mitigation libs.
  # WinML performs spectre mitigation differently.
  if (NOT DEFINED onnxruntime_DISABLE_QSPECTRE_CHECK)
    check_cxx_compiler_flag(-Qspectre HAS_QSPECTRE)
    if (HAS_QSPECTRE)
      set(CMAKE_C_FLAGS "${CMAKE_C_FLAGS} /Qspectre")
      set(CMAKE_CXX_FLAGS "${CMAKE_CXX_FLAGS} /Qspectre")
    endif()
  endif()
  set(CMAKE_EXE_LINKER_FLAGS  "${CMAKE_EXE_LINKER_FLAGS} /DYNAMICBASE")
  check_cxx_compiler_flag(-guard:cf HAS_GUARD_CF)
  if (HAS_GUARD_CF)
    set(CMAKE_C_FLAGS_RELEASE "${CMAKE_C_FLAGS_RELEASE} /guard:cf")
    set(CMAKE_CXX_FLAGS_RELEASE "${CMAKE_CXX_FLAGS_RELEASE} /guard:cf")
    set(CMAKE_C_FLAGS_RELWITHDEBINFO "${CMAKE_C_FLAGS_RELWITHDEBINFO} /guard:cf")
    set(CMAKE_CXX_FLAGS_RELWITHDEBINFO "${CMAKE_CXX_FLAGS_RELWITHDEBINFO} /guard:cf")
    set(CMAKE_C_FLAGS_MINSIZEREL "${CMAKE_C_FLAGS_MINSIZEREL} /guard:cf")
    set(CMAKE_CXX_FLAGS_MINSIZEREL "${CMAKE_CXX_FLAGS_MINSIZEREL} /guard:cf")
    set(CMAKE_EXE_LINKER_FLAGS  "${CMAKE_EXE_LINKER_FLAGS} /guard:cf")
  endif()
else()
  if (NOT APPLE)
    set(onnxruntime_target_platform ${CMAKE_SYSTEM_PROCESSOR})
  endif()
  if (onnxruntime_BUILD_FOR_NATIVE_MACHINE)
    string(APPEND CMAKE_CXX_FLAGS " -march=native -mtune=native")
    string(APPEND CMAKE_C_FLAGS " -march=native -mtune=native")
  elseif (onnxruntime_USE_AVX)
    string(APPEND CMAKE_CXX_FLAGS " -mavx")
    string(APPEND CMAKE_C_FLAGS " -mavx")
  elseif (onnxruntime_USE_AVX2)
    string(APPEND CMAKE_CXX_FLAGS " -mavx2")
    string(APPEND CMAKE_C_FLAGS " -mavx2")
  elseif (onnxruntime_USE_AVX512)
    string(APPEND CMAKE_CXX_FLAGS " -mavx512f -mavx512cd -mavx512bw -mavx512dq -mavx512vl")
    string(APPEND CMAKE_C_FLAGS " -mavx512f -mavx512cd -mavx512bw -mavx512dq -mavx512vl")
  endif()

  # Check support for AVX and f16c.
  include(CheckCXXCompilerFlag)
  check_cxx_compiler_flag("-mf16c" COMPILER_SUPPORT_MF16C)
  if (NOT COMPILER_SUPPORT_MF16C)
    message("F16C instruction set is not supported.")
  endif()

  check_cxx_compiler_flag("-mfma" COMPILER_SUPPORT_FMA)
  if (NOT COMPILER_SUPPORT_FMA)
    message("FMA instruction set is not supported.")
  endif()

  check_cxx_compiler_flag("-mavx" COMPILER_SUPPORT_AVX)
  if (NOT COMPILER_SUPPORT_AVX)
    message("AVX instruction set is not supported.")
  endif()

  if (CMAKE_SYSTEM_NAME STREQUAL "Android" AND onnxruntime_ENABLE_TRAINING_ON_DEVICE)
    message("F16C, FMA and AVX flags are not supported on Android for on-device training.")
  endif()

  if (NOT (COMPILER_SUPPORT_MF16C AND COMPILER_SUPPORT_FMA AND COMPILER_SUPPORT_AVX) OR
    (CMAKE_SYSTEM_NAME STREQUAL "Android" AND onnxruntime_ENABLE_TRAINING_ON_DEVICE))
    message("One or more AVX/F16C instruction flags are not supported. ")
    set(onnxruntime_ENABLE_CPU_FP16_OPS FALSE)
  endif()

  # This is enabled only for Adasum files in training mode.
  # The flags won't be applied globally since some high-precision training and inferencing ops will incur precision loss.
  if (onnxruntime_ENABLE_CPU_FP16_OPS)
    set_source_files_properties(${ORTTRAINING_SOURCE_DIR}/core/framework/adasum/adasum_mpi.cc PROPERTIES COMPILE_FLAGS " -fassociative-math -ffast-math -ftree-vectorize -funsafe-math-optimizations -mf16c -mavx -mfma ")
    set_source_files_properties(${ORTTRAINING_SOURCE_DIR}/training_ops/cpu/collective/adasum_kernels.cc PROPERTIES COMPILE_FLAGS " -fassociative-math -ffast-math -ftree-vectorize -funsafe-math-optimizations -mf16c -mavx -mfma ")
    set_source_files_properties(${ORTTRAINING_SOURCE_DIR}/training_ops/cuda/collective/adasum_kernels.cc PROPERTIES COMPILE_FLAGS " -fassociative-math -ffast-math -ftree-vectorize -funsafe-math-optimizations -mf16c -mavx -mfma ")
    add_definitions(-DENABLE_CPU_FP16_TRAINING_OPS)
  endif()
endif()

if (${CMAKE_SYSTEM_NAME} MATCHES "Darwin")
    #For Mac compliance
    message("Adding flags for Mac builds")
    set(CMAKE_CXX_FLAGS "${CMAKE_CXX_FLAGS} -fstack-protector-strong")
endif()

#Dependencies begin
if (onnxruntime_BUILD_UNIT_TESTS)
  if (onnxruntime_PREFER_SYSTEM_LIB)
    find_package(GTest CONFIG)
  endif()
  if (TARGET GTest::gtest)
    message("Use gtest from preinstalled system lib")
  else()
    message("Use gtest from submodule")

    # WebAssembly threading support in Node.js is still an experimental feature and
    # not working properly with googletest suite.
    if (onnxruntime_BUILD_WEBASSEMBLY)
      set(gtest_disable_pthreads ON)
    endif()

    # gtest and gmock
    set_msvc_c_cpp_compiler_warning_level(4)
    add_subdirectory(${PROJECT_SOURCE_DIR}/external/googletest EXCLUDE_FROM_ALL)
    set_msvc_c_cpp_compiler_warning_level(3)
    set_target_properties(gmock PROPERTIES FOLDER "External/GTest")
    if (NOT MSVC)
      # disable treating all warnings as errors for gmock
      target_compile_options(gmock PRIVATE "-w")
      target_compile_options(gtest PRIVATE "-w")
    endif()
    set_target_properties(gmock_main PROPERTIES FOLDER "External/GTest")
    set_target_properties(gtest PROPERTIES FOLDER "External/GTest")
    set_target_properties(gtest_main PROPERTIES FOLDER "External/GTest")
  endif()
endif()

set(ENABLE_DATE_TESTING  OFF CACHE BOOL "" FORCE)
set(USE_SYSTEM_TZ_DB  ON CACHE BOOL "" FORCE)
set(RE2_BUILD_TESTING OFF CACHE BOOL "" FORCE)

if (CMAKE_CROSSCOMPILING)
  message("Doing crosscompiling")
endif()

#Need python to generate def file
if (onnxruntime_BUILD_SHARED_LIB OR onnxruntime_ENABLE_PYTHON)
  if (onnxruntime_ENABLE_PYTHON)
    if (onnxruntime_ENABLE_LANGUAGE_INTEROP_OPS OR onnxruntime_REQUIRE_PYTHON_EMBED_LIB)
      find_package(Python 3.6 COMPONENTS Interpreter Development NumPy)
    else()
      find_package(Python 3.6 COMPONENTS Interpreter Development.Module NumPy)
    endif()
  else()
    find_package(Python 3.6 COMPONENTS Interpreter)
  endif()
endif()

#target begins from here

if (onnxruntime_BUILD_BENCHMARKS)
  if (onnxruntime_PREFER_SYSTEM_LIB)
    find_package(benchmark CONFIG)
  endif()
  if (TARGET benchmark::benchmark)
    message("Use benchmark from preinstalled system lib")
  else()
    message("Use benchmark from submodule")
    # We will not need to test benchmark lib itself.
    set(BENCHMARK_ENABLE_TESTING OFF CACHE BOOL "Disable benchmark testing as we don't need it.")
    # We will not need to install benchmark since we link it statically.
    set(BENCHMARK_ENABLE_INSTALL OFF CACHE BOOL "Disable benchmark install to avoid overwriting vendor install.")
    add_subdirectory(${PROJECT_SOURCE_DIR}/external/googlebenchmark EXCLUDE_FROM_ALL)
    #add_library(benchmark::benchmark ALIAS benchmark)
  endif()
endif()

if (NOT WIN32)
  if (onnxruntime_PREFER_SYSTEM_LIB)
    find_package(nsync)
  endif()
  if (TARGET nsync_cpp)  # linking error with nsync_FOUND (why?)
    message("Use nsync from preinstalled system lib")
  else()
    message("Use nsync from submodule")
    add_subdirectory(${PROJECT_SOURCE_DIR}/external/nsync EXCLUDE_FROM_ALL)
  endif()
endif()
# External dependencies
list(APPEND CMAKE_MODULE_PATH ${PROJECT_SOURCE_DIR}/external)

#protobuf begin

#Here we support two build mode:
#1. if ONNX_CUSTOM_PROTOC_EXECUTABLE is set, build Protobuf from source, except protoc.exe. This mode is mainly
#   for cross-compiling
#2. if ONNX_CUSTOM_PROTOC_EXECUTABLE is not set, Compile everything(including protoc) from source code.

if (onnxruntime_PREFER_SYSTEM_LIB)
  find_package(Protobuf)
endif()
if (Protobuf_FOUND)
  message("Use protobuf from preinstalled system lib")
  if (onnxruntime_USE_FULL_PROTOBUF)
    set(PROTOBUF_LIB protobuf::libprotobuf)
    #We have a check here but most of the cmake users don't know the Protobuf_USE_STATIC_LIBS
    # variable exists and may leave it in a wrong state.
    if (NOT Protobuf_USE_STATIC_LIBS)
      # ONNX Runtime itself can work in such a setting but it may cause compatibility issues
      # when ONNX Runtime is integrated with the other ONNX ecosystem softwares.
      message(WARNING "Use Protobuf_USE_STATIC_LIBS to ensure compatibility with other ONNX ecosystem components.")
    endif()
  else()
    set(PROTOBUF_LIB protobuf::libprotobuf-lite)
  endif()
else()
  message("Use protobuf from submodule")
  # use protobuf as a submodule
  if (CMAKE_SYSTEM_NAME STREQUAL "Android")
    set(protobuf_BUILD_PROTOC_BINARIES OFF CACHE BOOL "Build protobuf tests" FORCE)
    set(protobuf_WITH_ZLIB OFF CACHE BOOL "Build with zlib support" FORCE)
  endif()
  if (onnxruntime_DISABLE_RTTI)
    set(protobuf_DISABLE_RTTI ON CACHE BOOL "Remove runtime type information in the binaries" FORCE)
  endif()
  add_subdirectory(${PROJECT_SOURCE_DIR}/external/protobuf/cmake EXCLUDE_FROM_ALL)

  if (TARGET libprotoc)
    set_target_properties(libprotoc PROPERTIES FOLDER "External/Protobuf")
    add_executable(protobuf::protoc ALIAS protoc)
  endif()
  if (TARGET protoc)
    set_target_properties(protoc PROPERTIES FOLDER "External/Protobuf")
    get_target_property(PROTOC_OSX_ARCH protoc OSX_ARCHITECTURES)
    if (PROTOC_OSX_ARCH)
        if (${CMAKE_HOST_SYSTEM_PROCESSOR} IN_LIST PROTOC_OSX_ARCH)
           message("protoc can run")
        else()
           list(APPEND PROTOC_OSX_ARCH ${CMAKE_HOST_SYSTEM_PROCESSOR})
           set_target_properties(protoc PROPERTIES OSX_ARCHITECTURES "${CMAKE_HOST_SYSTEM_PROCESSOR}")
           set_target_properties(libprotoc PROPERTIES OSX_ARCHITECTURES "${PROTOC_OSX_ARCH}")
           set_target_properties(libprotobuf PROPERTIES OSX_ARCHITECTURES "${PROTOC_OSX_ARCH}")
        endif()
    endif()
  endif()
  if (onnxruntime_USE_FULL_PROTOBUF)
    set(PROTOBUF_LIB libprotobuf)
  else()
    set(PROTOBUF_LIB libprotobuf-lite)
  endif()
endif()

if (UNIX AND onnxruntime_ENABLE_LTO AND NOT onnxruntime_PREFER_SYSTEM_LIB)
  #https://github.com/protocolbuffers/protobuf/issues/5923
  target_link_options(protoc PRIVATE "-Wl,--no-as-needed")
endif()

if (MSVC AND onnxruntime_DEV_MODE AND NOT onnxruntime_PREFER_SYSTEM_LIB)
  target_compile_options(${PROTOBUF_LIB} PRIVATE "/wd5054")
endif()

include(protobuf_function.cmake)
#protobuf end

if (onnxruntime_DISABLE_CONTRIB_OPS)
  add_definitions(-DDISABLE_CONTRIB_OPS)
endif()

if (onnxruntime_DISABLE_ML_OPS)
  add_definitions(-DDISABLE_ML_OPS)
endif()

if (onnxruntime_DISABLE_SPARSE_TENSORS)
  add_compile_definitions(DISABLE_SPARSE_TENSORS)
endif()

if (onnxruntime_DISABLE_OPTIONAL_TYPE)
  add_compile_definitions(DISABLE_OPTIONAL_TYPE)
endif()

get_filename_component(ONNXRUNTIME_ROOT "${ONNXRUNTIME_ROOT}" ABSOLUTE)
get_filename_component(ORTTRAINING_ROOT "${ORTTRAINING_ROOT}" ABSOLUTE)
get_filename_component(REPO_ROOT "${REPO_ROOT}" ABSOLUTE)
set(ONNXRUNTIME_INCLUDE_DIR ${REPO_ROOT}/include/onnxruntime)

if (onnxruntime_PREFER_SYSTEM_LIB)
  find_package(date)
endif()
if (date_FOUND)
  message("Use date from preinstalled system lib")
  add_library(date_interface ALIAS date::date)
else()
  message("Use date from submodule")
  add_subdirectory(external/date EXCLUDE_FROM_ALL)
endif()

set(SAFEINT_INCLUDE_DIR ${REPO_ROOT}/cmake/external/SafeInt)
add_library(safeint_interface INTERFACE)
target_include_directories(safeint_interface INTERFACE ${SAFEINT_INCLUDE_DIR})

if (onnxruntime_PREFER_SYSTEM_LIB)
  find_package(boost_mp11)
  find_package(Boost)
  if (TARGET Boost::boost AND NOT TARGET Boost::mp11)
    add_library(Boost::mp11 ALIAS Boost::boost)
  endif()
endif()
if (TARGET Boost::mp11)
  message("Use mp11 from preinstalled system lib")
else()
  message("Use mp11 from submodule")
  add_subdirectory(external/mp11 EXCLUDE_FROM_ALL)
endif()

if (onnxruntime_PREFER_SYSTEM_LIB)
  find_package(nlohmann_json)
endif()
if (nlohmann_json_FOUND)
  message("Use json from preinstalled system lib")
else()
  message("Use json from submodule")
  set(JSON_BuildTests OFF CACHE INTERNAL "")
  set(JSON_Install OFF CACHE INTERNAL "")
  add_subdirectory(external/json EXCLUDE_FROM_ALL)
endif()

if (onnxruntime_PREFER_SYSTEM_LIB)
  find_package(re2)
endif()
if (re2_FOUND)
  message("Use re2 from preinstalled system lib")
else()
  message("Use re2 from submodule")
  add_subdirectory(external/re2 EXCLUDE_FROM_ALL)
  set_target_properties(re2 PROPERTIES FOLDER "External/re2")
  set(RE2_INCLUDE_DIR ${REPO_ROOT}/cmake/external/re2)
endif()

if (onnxruntime_ENABLE_CPUINFO)
  # Adding pytorch CPU info library
  # TODO!! need a better way to find out the supported architectures
  list(LENGTH CMAKE_OSX_ARCHITECTURES CMAKE_OSX_ARCHITECTURES_LEN)
  if (APPLE)
    if (CMAKE_OSX_ARCHITECTURES_LEN LESS_EQUAL 1)
      set(CPUINFO_SUPPORTED TRUE)
    elseif (onnxruntime_BUILD_APPLE_FRAMEWORK)
      # We stitch multiple static libraries together when onnxruntime_BUILD_APPLE_FRAMEWORK is true,
      # but that would not work for universal static libraries
      message(FATAL_ERROR "universal binary is not supported for apple framework")
    endif()
  else()
    # if xnnpack is enabled in a wasm build it needs clog from cpuinfo, but we won't internally use cpuinfo
    # so we don't set CPUINFO_SUPPORTED in the CXX flags below.
    if (onnxruntime_BUILD_WEBASSEMBLY AND NOT onnxruntime_USE_XNNPACK)
      set(CPUINFO_SUPPORTED FALSE)
    else()
      set(CPUINFO_SUPPORTED TRUE)
    endif()
    if (WIN32)
      # Exclude Windows ARM build and Windows Store
      if (${onnxruntime_target_platform} MATCHES "^(ARM.*|arm.*)$" )
        message(WARNING "Cpuinfo not included for compilation problems with Windows ARM.")
        set(CPUINFO_SUPPORTED FALSE)
      elseif (WIN32 AND NOT CMAKE_CXX_STANDARD_LIBRARIES MATCHES kernel32.lib)
        message(WARNING "Cpuinfo not included non-Desktop builds")
        set(CPUINFO_SUPPORTED FALSE)
      endif()
    elseif (NOT ${onnxruntime_target_platform} MATCHES "^(i[3-6]86|AMD64|x86(_64)?|armv[5-8].*|aarch64|arm64)$")
      message(WARNING
        "Target processor architecture \"${onnxruntime_target_platform}\" is not supported in cpuinfo. "
        "cpuinfo not included."
      )
      set(CPUINFO_SUPPORTED FALSE)
    endif()
  endif()
else()
  set(CPUINFO_SUPPORTED FALSE)
endif()

if (CPUINFO_SUPPORTED)
  if (CMAKE_SYSTEM_NAME STREQUAL "iOS")
    set(IOS ON CACHE INTERNAL "")
    set(IOS_ARCH "${CMAKE_OSX_ARCHITECTURES}" CACHE INTERNAL "")
  endif()

  # if this is a wasm build with xnnpack (only type of wasm build where cpuinfo is involved)
  # we do not use cpuinfo in ORT code, so don't define CPUINFO_SUPPORTED.
  if (NOT onnxruntime_BUILD_WEBASSEMBLY)
    string(APPEND CMAKE_CXX_FLAGS " -DCPUINFO_SUPPORTED")
  endif()

  if (onnxruntime_PREFER_SYSTEM_LIB)
    find_package(cpuinfo)
  endif()
  if (cpuinfo_FOUND)
    message("Use cpuinfo from preinstalled system lib")
  else()
    message("Use cpuinfo from submodule")
    set(CPUINFO_BUILD_TOOLS OFF CACHE INTERNAL "")
    set(CPUINFO_BUILD_UNIT_TESTS OFF CACHE INTERNAL "")
    set(CPUINFO_BUILD_MOCK_TESTS OFF CACHE INTERNAL "")
    set(CPUINFO_BUILD_BENCHMARKS OFF CACHE INTERNAL "")
    add_subdirectory(external/pytorch_cpuinfo EXCLUDE_FROM_ALL)
    if (MSVC)
      target_compile_options(cpuinfo PRIVATE "-D_CRT_SECURE_NO_WARNINGS")
    endif()
  endif()
endif()

include(gsl)

include(eigen)

#onnxruntime_EXTERNAL_LIBRARIES could contain onnx, onnx_proto,libprotobuf, cuda/cudnn,
# dnnl/mklml, onnxruntime_codegen_tvm, tvm and pthread
# pthread is always at the last
set(onnxruntime_EXTERNAL_LIBRARIES onnx onnx_proto ${PROTOBUF_LIB} re2::re2 ${GSL_TARGET})

if(NOT onnxruntime_DISABLE_ABSEIL)
  set(ABSEIL_LIBS absl::inlined_vector absl::flat_hash_set
    absl::flat_hash_map absl::node_hash_set absl::node_hash_map absl::base absl::throw_delegate absl::raw_hash_set
    absl::hash absl::city absl::low_level_hash absl::raw_logging_internal)
  list(APPEND onnxruntime_EXTERNAL_LIBRARIES ${ABSEIL_LIBS})
else()
  add_compile_definitions(DISABLE_ABSEIL)
endif()

set(onnxruntime_LINK_DIRS )
if (onnxruntime_USE_CUDA)
      #TODO: combine onnxruntime_CUDNN_HOME and onnxruntime_CUDA_HOME, assume they are the same
      if (WIN32)
        if(onnxruntime_CUDNN_HOME)
          list(APPEND onnxruntime_LINK_DIRS ${onnxruntime_CUDNN_HOME}/lib ${onnxruntime_CUDNN_HOME}/lib/x64)
        endif()
        list(APPEND onnxruntime_LINK_DIRS ${onnxruntime_CUDA_HOME}/x64/lib64)
      else()
        if(onnxruntime_CUDNN_HOME)
          list(APPEND onnxruntime_LINK_DIRS ${onnxruntime_CUDNN_HOME}/lib64)
        endif()
        list(APPEND onnxruntime_LINK_DIRS ${onnxruntime_CUDA_HOME}/lib64)
      endif()
endif()

if(onnxruntime_USE_SNPE)
    include(find_snpe.cmake)
    list(APPEND onnxruntime_EXTERNAL_LIBRARIES ${SNPE_NN_LIBS})
endif()

FILE(TO_NATIVE_PATH ${CMAKE_BINARY_DIR}  ORT_BINARY_DIR)
FILE(TO_NATIVE_PATH ${PROJECT_SOURCE_DIR}  ORT_SOURCE_DIR)



set(ORT_WARNING_FLAGS)
if (WIN32)
    # parallel build
    # These compiler opitions cannot be forwarded to NVCC, so cannot use add_compiler_options
    string(APPEND CMAKE_CXX_FLAGS " /MP")
    if (onnxruntime_DEV_MODE)
        # class needs to have dll-interface to be used by clients
        list(APPEND ORT_WARNING_FLAGS "/wd4251")
        # issued by thrust nonstandard extension used: nameless struct/union
        list(APPEND ORT_WARNING_FLAGS "/wd4201")
        # warning C4800: Implicit conversion from 'X' to bool. Possible information loss
        if (onnxruntime_USE_OPENVINO OR onnxruntime_ENABLE_EAGER_MODE)
           list(APPEND ORT_WARNING_FLAGS "/wd4800")
        endif()
        # operator 'operator-name': deprecated between enumerations of different types
        list(APPEND ORT_WARNING_FLAGS "/wd5054")
        # Enable warning: data member 'member' will be initialized after data member 'member2' / base class 'base_class'
        list(APPEND ORT_WARNING_FLAGS "/w15038")
        # Treat warning as error if onnxruntime_DEV_MODE is ON
        # For cross-compiled ARM64 binaries, there are too many warnings to fix, hence ignore warnings for now
        if (onnxruntime_DEV_MODE AND NOT CMAKE_CROSSCOMPILING)
          # treat warnings as errors
          list(APPEND ORT_WARNING_FLAGS "/WX")
          foreach(type EXE STATIC SHARED)
              set(CMAKE_${type}_LINKER_FLAGS "${CMAKE_${type}_LINKER_FLAGS} /WX")
          endforeach()
        endif()
    endif()

    # set linker flags to minimize the binary size.
    if (MSVC)
      foreach(type EXE STATIC SHARED)
        if (NOT type MATCHES STATIC)
          # The WinML internal toolchain does not allow link's "additional options" to contain optimization
          # flags (/OPT#); these are already specified using msbuild properties.
          if (NOT DEFINED onnxruntime_DISABLE_LINKER_OPT_FLAGS)
            set(CMAKE_${type}_LINKER_FLAGS_RELEASE "${CMAKE_${type}_LINKER_FLAGS_RELEASE} /OPT:REF,ICF,LBR")
            set(CMAKE_${type}_LINKER_FLAGS_RELEASE "${CMAKE_${type}_LINKER_FLAGS_RELEASE} /INCREMENTAL:NO")
            set(CMAKE_${type}_LINKER_FLAGS_RELWITHDEBINFO "${CMAKE_${type}_LINKER_FLAGS_RELWITHDEBINFO} /OPT:REF,ICF,LBR")
            set(CMAKE_${type}_LINKER_FLAGS_RELWITHDEBINFO "${CMAKE_${type}_LINKER_FLAGS_RELWITHDEBINFO} /INCREMENTAL:NO")
            set(CMAKE_${type}_LINKER_FLAGS_MINSIZEREL "${CMAKE_${type}_LINKER_FLAGS_MINSIZEREL} /OPT:REF,ICF,LBR")
            set(CMAKE_${type}_LINKER_FLAGS_MINSIZEREL "${CMAKE_${type}_LINKER_FLAGS_MINSIZEREL} /INCREMENTAL:NO")
          endif()
        endif()
        if (onnxruntime_ENABLE_LTO AND NOT onnxruntime_USE_CUDA)
          set(CMAKE_${type}_LINKER_FLAGS_RELEASE "${CMAKE_${type}_LINKER_FLAGS_RELEASE} /LTCG")
          set(CMAKE_${type}_LINKER_FLAGS_RELWITHDEBINFO "${CMAKE_${type}_LINKER_FLAGS_RELWITHDEBINFO} /LTCG")
          set(CMAKE_${type}_LINKER_FLAGS_MINSIZEREL "${CMAKE_${type}_LINKER_FLAGS_MINSIZEREL} /LTCG")
        endif()
      endforeach()
    endif()

else()
  add_definitions(-DPLATFORM_POSIX)
  check_cxx_compiler_flag(-Wunused-but-set-parameter HAS_UNUSED_BUT_SET_PARAMETER)
  check_cxx_compiler_flag(-Wunused-but-set-variable HAS_UNUSED_BUT_SET_VARIABLE)
  check_cxx_compiler_flag(-Wunused-variable HAS_UNUSED_VARIABLE)
  check_cxx_compiler_flag(-Wcast-function-type HAS_CAST_FUNCTION_TYPE)
  check_cxx_compiler_flag(-Wparentheses HAS_PARENTHESES)
  check_cxx_compiler_flag(-Wuseless-cast HAS_USELESS_CAST)
  check_cxx_compiler_flag(-Wnonnull-compare HAS_NONNULL_COMPARE)
  check_cxx_compiler_flag(-Wtautological-pointer-compare HAS_TAUTOLOGICAL_POINTER_COMPARE)
  check_cxx_compiler_flag(-Wcatch-value HAS_CATCH_VALUE)
  check_cxx_compiler_flag(-Wmissing-braces HAS_MISSING_BRACES)
  check_cxx_compiler_flag(-Wignored-attributes HAS_IGNORED_ATTRIBUTES)
  check_cxx_compiler_flag(-Wdeprecated-copy HAS_DEPRECATED_COPY)
  check_cxx_compiler_flag(-Wdeprecated-declarations HAS_DEPRECATED_DECLARATIONS)
  check_cxx_compiler_flag(-Wclass-memaccess HAS_CLASS_MEMACCESS)
  check_cxx_compiler_flag(-Wmaybe-uninitialized HAS_MAYBE_UNINITIALIZED)
  check_cxx_compiler_flag(-Wstrict-aliasing HAS_STRICT_ALIASING)
  check_nvcc_compiler_flag(-Wstrict-aliasing NVCC_HAS_STRICT_ALIASING)
  check_cxx_compiler_flag(-Wambiguous-reversed-operator HAS_AMBIGUOUS_REVERSED_OPERATOR)
  check_cxx_compiler_flag(-Wdeprecated-anon-enum-enum-conversion HAS_DEPRECATED_ANON_ENUM_ENUM_CONVERSION)
  check_cxx_compiler_flag(-Wundefined-var-template HAS_UNDEFINED_VAR_TEMPLATE)
  check_cxx_compiler_flag(-Wformat-truncation HAS_FORMAT_TRUNCATION)
  check_cxx_compiler_flag(-Wbitwise-instead-of-logical HAS_BITWISE_INSTEAD_OF_LOGICAL)
  check_cxx_compiler_flag(-Wenum-constexpr-conversion HAS_ENUM_CONSTEXPR_CONVERSION)
  check_cxx_compiler_flag(-Wdeprecated-builtins HAS_DEPRECATED_BUILTINS)

  if (HAS_TAUTOLOGICAL_POINTER_COMPARE)
    #we may have extra null pointer checkings in debug build, it's not an issue
    list(APPEND ORT_WARNING_FLAGS -Wno-tautological-pointer-compare)
  endif()
  if (HAS_NONNULL_COMPARE)
    #we may have extra null pointer checkings in debug build, it's not an issue
    list(APPEND ORT_WARNING_FLAGS -Wno-nonnull-compare)
  endif()

  if (HAS_AMBIGUOUS_REVERSED_OPERATOR)
    list(APPEND ORT_WARNING_FLAGS -Wno-ambiguous-reversed-operator)
  endif()
  if (HAS_DEPRECATED_ANON_ENUM_ENUM_CONVERSION)
    list(APPEND ORT_WARNING_FLAGS -Wno-deprecated-anon-enum-enum-conversion)
  endif()
  if (HAS_UNDEFINED_VAR_TEMPLATE)
    list(APPEND ORT_WARNING_FLAGS -Wno-undefined-var-template)
  endif()
  if (HAS_DEPRECATED_BUILTINS)
    list(APPEND ORT_WARNING_FLAGS -Wno-deprecated-builtins)
  endif()

  if (HAS_ENUM_CONSTEXPR_CONVERSION)
    target_compile_options(${PROTOBUF_LIB} PRIVATE "-Wno-enum-constexpr-conversion")
  endif()
endif()

#names in this var must match the directory names under onnxruntime/core/providers
#ONNXRUNTIME_PROVIDER_NAMES is the list of providers that needs to export additional symbols in the global namespace.
#For example CUDA EP exports "OrtSessionOptionsAppendExecutionProvider_CUDA", which is a global function.
#However, all these things are legacy and deprecated and should be replaced with functions in onnxruntime_c_api.h.
set(ONNXRUNTIME_PROVIDER_NAMES cpu)

set(ORT_PROVIDER_FLAGS)
set(ORT_PROVIDER_CMAKE_FLAGS)

if (onnxruntime_USE_CUDA)
    list(APPEND ORT_PROVIDER_FLAGS -DUSE_CUDA=1)
    list(APPEND ORT_PROVIDER_CMAKE_FLAGS -Donnxruntime_USE_CUDA=1)
    list(APPEND ONNXRUNTIME_PROVIDER_NAMES cuda)
endif()
if (onnxruntime_USE_VITISAI)
    list(APPEND ORT_PROVIDER_FLAGS -DUSE_VITISAI=1)
    list(APPEND ORT_PROVIDER_CMAKE_FLAGS -Donnxruntime_USE_VITISAI=1)
    list(APPEND ONNXRUNTIME_PROVIDER_NAMES vitisai)
endif()
if (onnxruntime_USE_DNNL)
    list(APPEND ORT_PROVIDER_FLAGS -DUSE_DNNL=1)
    list(APPEND ONNXRUNTIME_PROVIDER_NAMES dnnl)
    list(APPEND ORT_PROVIDER_CMAKE_FLAGS -Donnxruntime_USE_DNNL=1)
endif()
if (onnxruntime_USE_OPENVINO)
    list(APPEND ORT_PROVIDER_FLAGS -DUSE_OPENVINO=1)
    list(APPEND ONNXRUNTIME_PROVIDER_NAMES openvino)
    list(APPEND ORT_PROVIDER_CMAKE_FLAGS -Donnxruntime_USE_OPENVINO=1)
endif()
if (onnxruntime_USE_TENSORRT)
    list(APPEND ORT_PROVIDER_FLAGS -DUSE_TENSORRT=1)
    #TODO: remove the following line and change the test code in onnxruntime_shared_lib_test to use the new EP API.
    list(APPEND ONNXRUNTIME_PROVIDER_NAMES tensorrt)
    list(APPEND ORT_PROVIDER_CMAKE_FLAGS -Donnxruntime_USE_TENSORRT=1)
endif()
if (onnxruntime_USE_RKNPU)
    list(APPEND ORT_PROVIDER_FLAGS -DUSE_RKNPU=1)
    list(APPEND ORT_PROVIDER_CMAKE_FLAGS -Donnxruntime_USE_RKNPU=1)
    list(APPEND ONNXRUNTIME_PROVIDER_NAMES rknpu)
endif()
if (onnxruntime_USE_NNAPI_BUILTIN)
    list(APPEND ORT_PROVIDER_FLAGS -DUSE_NNAPI=1)
    list(APPEND ORT_PROVIDER_CMAKE_FLAGS -Donnxruntime_USE_NNAPI_BUILTIN=1)
    list(APPEND ONNXRUNTIME_PROVIDER_NAMES nnapi)
endif()
if (onnxruntime_USE_SNPE)
    list(APPEND ORT_PROVIDER_FLAGS -DUSE_SNPE=1)
    list(APPEND ONNXRUNTIME_PROVIDER_NAMES snpe)
    list(APPEND ORT_PROVIDER_CMAKE_FLAGS -Donnxruntime_USE_SNPE=1)
endif()
if (onnxruntime_USE_TVM)
    list(APPEND ORT_PROVIDER_FLAGS  -DUSE_TVM=1)
    list(APPEND ORT_PROVIDER_CMAKE_FLAGS -Donnxruntime_USE_TVM=1)
    list(APPEND ONNXRUNTIME_PROVIDER_NAMES tvm)
endif()
if (onnxruntime_USE_WINML)
  list(APPEND ORT_PROVIDER_FLAGS  -DUSE_WINML=1)
  list(APPEND ORT_PROVIDER_CMAKE_FLAGS -Donnxruntime_USE_WINML=1)
  list(APPEND ONNXRUNTIME_PROVIDER_NAMES winml)
endif()
if (onnxruntime_USE_ACL)
    list(APPEND ORT_PROVIDER_FLAGS  -DUSE_ACL=1)
    list(APPEND ORT_PROVIDER_CMAKE_FLAGS -Donnxruntime_USE_ACL=1)
    list(APPEND ONNXRUNTIME_PROVIDER_NAMES acl)
endif()
if (onnxruntime_USE_DML)
    list(APPEND ORT_PROVIDER_FLAGS  -DUSE_DML=1)
    list(APPEND ORT_PROVIDER_CMAKE_FLAGS -Donnxruntime_USE_DML=1)
    list(APPEND ONNXRUNTIME_PROVIDER_NAMES dml)
endif()
if (onnxruntime_USE_MIGRAPHX)
    list(APPEND ORT_PROVIDER_FLAGS  -DUSE_MIGRAPHX=1)
    list(APPEND ORT_PROVIDER_CMAKE_FLAGS -Donnxruntime_USE_MIGRAPHX=1)
    list(APPEND ONNXRUNTIME_PROVIDER_NAMES migraphx)
endif()
if (onnxruntime_USE_ARMNN)
    list(APPEND ORT_PROVIDER_FLAGS  -DUSE_ARMNN=1)
    list(APPEND ORT_PROVIDER_CMAKE_FLAGS -Donnxruntime_USE_ARMNN=1)
    list(APPEND ONNXRUNTIME_PROVIDER_NAMES armnn)
endif()
if (onnxruntime_USE_ROCM)
    list(APPEND ORT_PROVIDER_FLAGS  -DUSE_ROCM=1)
    list(APPEND ORT_PROVIDER_CMAKE_FLAGS -Donnxruntime_USE_ROCM=1)
    list(APPEND ONNXRUNTIME_PROVIDER_NAMES rocm)
endif()
if (onnxruntime_USE_COREML)
    list(APPEND ORT_PROVIDER_FLAGS  -DUSE_COREML=1)
    list(APPEND ORT_PROVIDER_CMAKE_FLAGS -Donnxruntime_USE_COREML=1)
    list(APPEND ONNXRUNTIME_PROVIDER_NAMES coreml)
endif()
if (onnxruntime_USE_XNNPACK)
  list(APPEND ORT_PROVIDER_FLAGS -DUSE_XNNPACK=1)
  list(APPEND ORT_PROVIDER_CMAKE_FLAGS -Donnxruntime_USE_XNNPACK=1)
  list(APPEND ONNXRUNTIME_PROVIDER_NAMES xnnpack)
endif()
if (onnxruntime_USE_CANN)
    list(APPEND ORT_PROVIDER_FLAGS  -DUSE_CANN=1)
    list(APPEND ORT_PROVIDER_CMAKE_FLAGS -Donnxruntime_USE_CANN=1)
    list(APPEND ONNXRUNTIME_PROVIDER_NAMES cann)
endif()

function(onnxruntime_set_compile_flags target_name)
    target_compile_definitions(${target_name} PUBLIC EIGEN_USE_THREADS)
    if (MSVC)
      foreach(CMAKE_CUDA_TOOLKIT_INCLUDE_DIRECTORY ${CMAKE_CUDA_TOOLKIT_INCLUDE_DIRECTORIES})
        target_compile_options(${target_name} PRIVATE "$<$<NOT:$<COMPILE_LANGUAGE:CUDA>>:/external:I${CMAKE_CUDA_TOOLKIT_INCLUDE_DIRECTORY}>")
      endforeach()
      target_compile_definitions(${target_name} PUBLIC -DPLATFORM_WINDOWS -DNOGDI -DNOMINMAX -D_USE_MATH_DEFINES -D_SILENCE_ALL_CXX17_DEPRECATION_WARNINGS)
      if (onnxruntime_ENABLE_MEMLEAK_CHECKER)
        target_compile_definitions(${target_name} PUBLIC -DONNXRUNTIME_ENABLE_MEMLEAK_CHECK)
      endif()
      target_compile_options(${target_name} PRIVATE "$<$<COMPILE_LANGUAGE:CUDA>:SHELL:--compiler-options /utf-8>" "$<$<NOT:$<COMPILE_LANGUAGE:CUDA>>:/utf-8>")
      target_compile_options(${target_name} PRIVATE "$<$<COMPILE_LANGUAGE:CUDA>:SHELL:--compiler-options /sdl>" "$<$<NOT:$<COMPILE_LANGUAGE:CUDA>>:/sdl>")
      set_target_properties(${target_name}
                      PROPERTIES VS_GLOBAL_CAExcludePath "${ORT_BINARY_DIR};${ORT_SOURCE_DIR}")
      if (onnxruntime_ENABLE_STATIC_ANALYSIS)
        target_compile_options(${target_name} PRIVATE "$<$<COMPILE_LANGUAGE:CUDA>:SHELL:--compiler-options /analyze>" "$<$<NOT:$<COMPILE_LANGUAGE:CUDA>>:/analyze>")
        target_compile_options(${target_name} PRIVATE "$<$<COMPILE_LANGUAGE:CUDA>:SHELL:--compiler-options /analyze:external->" "$<$<NOT:$<COMPILE_LANGUAGE:CUDA>>:/analyze:external->")
      endif()
    else()
      # Enable warning
      target_compile_options(${target_name} PRIVATE "$<$<COMPILE_LANGUAGE:CUDA>:SHELL:--compiler-options -Wall>" "$<$<NOT:$<COMPILE_LANGUAGE:CUDA>>:-Wall>")
      target_compile_options(${target_name} PRIVATE "$<$<NOT:$<COMPILE_LANGUAGE:CUDA>>:-Wextra>")
      if (onnxruntime_DEV_MODE)
          if (CMAKE_CXX_COMPILER_ID STREQUAL "Clang" OR CMAKE_CXX_COMPILER_ID STREQUAL "AppleClang")
            #external/protobuf/src/google/protobuf/arena.h:445:18: error: unused parameter 'p'
            target_compile_options(${target_name} PRIVATE "-Wno-unused-parameter")
          endif()
          target_compile_options(${target_name} PRIVATE "$<$<COMPILE_LANGUAGE:CUDA>:SHELL:--compiler-options -Werror>" "$<$<NOT:$<COMPILE_LANGUAGE:CUDA>>:-Werror>")
      endif()

      target_compile_definitions(${target_name} PUBLIC -DNSYNC_ATOMIC_CPP11)
      target_include_directories(${target_name} PRIVATE "${CMAKE_CURRENT_SOURCE_DIR}/external/nsync/public")
    endif()
    foreach(ORT_FLAG ${ORT_PROVIDER_FLAGS})
      target_compile_definitions(${target_name} PRIVATE ${ORT_FLAG})
    endforeach()
    if (HAS_DEPRECATED_COPY)
      #too many such errors in eigen
      target_compile_options(${target_name} PRIVATE "$<$<COMPILE_LANGUAGE:CUDA>:SHELL:--compiler-options -Wno-deprecated-copy>" "$<$<COMPILE_LANGUAGE:CXX>:-Wno-deprecated-copy>")
    endif()
    foreach(FLAG ${ORT_WARNING_FLAGS})
      target_compile_options(${target_name} PRIVATE "$<$<COMPILE_LANGUAGE:CXX>:${FLAG}>")
    endforeach()
    if (onnxruntime_USE_CUDA)
      foreach(FLAG ${ORT_WARNING_FLAGS})
        target_compile_options(${target_name} PRIVATE "$<$<COMPILE_LANGUAGE:CUDA>:SHELL:--compiler-options ${FLAG}>")
      endforeach()
      if ((NVCC_HAS_STRICT_ALIASING AND "${target_name}" MATCHES "cuda") OR (HAS_STRICT_ALIASING AND NOT "${target_name}" MATCHES "cuda"))
        target_compile_options(${target_name} PRIVATE "$<$<COMPILE_LANGUAGE:CUDA>:-Wno-strict-aliasing>")
      endif()
    endif()
    if (onnxruntime_USE_ROCM)
      # flags are detected with CXX language mode, some flags are not supported with hipclang
      # because we may mix gcc and hipclang
      set(ORT_HIP_WARNING_FLAGS ${ORT_WARNING_FLAGS})
      list(REMOVE_ITEM ORT_HIP_WARNING_FLAGS -Wno-nonnull-compare)

      # float16.h:90:12: error: ‘tmp’ is used uninitialized
      list(APPEND ORT_HIP_WARNING_FLAGS -Wno-uninitialized)

      # some #pragma unroll will fail, do not treat them as error
      # #warning must not be treated as error
      list(APPEND ORT_HIP_WARNING_FLAGS -Wno-error=pass-failed "-Wno-error=#warnings")

      foreach(FLAG ${ORT_HIP_WARNING_FLAGS})
        target_compile_options(${target_name} PRIVATE "$<$<COMPILE_LANGUAGE:HIP>:SHELL:${FLAG}>")
      endforeach()
    endif()
endfunction()

function(onnxruntime_set_source_file_properties target_name)
  get_target_property(srcs ${target_name} SOURCES)

  # enable ARC for Objective-C/C++
  set(objective_c_cc_srcs ${srcs})
  list(FILTER objective_c_cc_srcs INCLUDE REGEX "\\.mm?$")
  set_property(SOURCE ${objective_c_cc_srcs} APPEND PROPERTY COMPILE_OPTIONS "-fobjc-arc")
endfunction()

function(onnxruntime_configure_target target_name)
  target_link_directories(${target_name} PRIVATE ${onnxruntime_LINK_DIRS})
  onnxruntime_set_compile_flags(${target_name})
  onnxruntime_set_source_file_properties(${target_name})
  #Uncomment the following three lines to reproduce static analysis errors locally
  #if(WIN32 AND onnxruntime_ENABLE_STATIC_ANALYSIS)
  #  set_target_properties(${target_name} PROPERTIES VS_USER_PROPS ${PROJECT_SOURCE_DIR}/EnableVisualStudioCodeAnalysis.props)
  #endif()
  target_include_directories(${target_name} PRIVATE ${CMAKE_CURRENT_BINARY_DIR} ${ONNXRUNTIME_ROOT} ${abseil_cpp_SOURCE_DIR})
  if (onnxruntime_ENABLE_TRAINING_ON_DEVICE)
    target_include_directories(${target_name} PRIVATE ${ORTTRAINING_ROOT})
  endif()
  if (onnxruntime_ENABLE_LTO)
    set_target_properties(${target_name} PROPERTIES INTERPROCEDURAL_OPTIMIZATION_RELEASE TRUE)
    set_target_properties(${target_name} PROPERTIES INTERPROCEDURAL_OPTIMIZATION_RELWITHDEBINFO TRUE)
    set_target_properties(${target_name} PROPERTIES INTERPROCEDURAL_OPTIMIZATION_MINSIZEREL TRUE)
  endif()

  if (onnxruntime_BUILD_KERNEL_EXPLORER)
    get_target_property(target_type ${target_name} TYPE)
    if (target_type STREQUAL "MODULE_LIBRARY" OR target_type STREQUAL "SHARED_LIBRARY")
      set_property(TARGET ${target_name}
        APPEND_STRING PROPERTY LINK_FLAGS " -Xlinker --version-script=${ONNXRUNTIME_ROOT}/python/tools/kernel_explorer/version_script.lds ")
    endif()
  endif()

  # Keep BinSkim happy
  if(MSVC AND NOT onnxruntime_target_platform MATCHES "ARM")
    target_link_options(${target_name} PRIVATE "/CETCOMPAT")
  endif()
endfunction()

function(onnxruntime_add_shared_library target_name)
  add_library(${target_name} SHARED ${ARGN})
  onnxruntime_configure_target(${target_name})
endfunction()

function(onnxruntime_add_static_library target_name)
  add_library(${target_name} STATIC ${ARGN})
  onnxruntime_configure_target(${target_name})
endfunction()

#For plugins that are not linked into other targets but may be loaded dynamically at runtime using dlopen-like functionality.
function(onnxruntime_add_shared_library_module target_name)
  if ((${CMAKE_SYSTEM_NAME} MATCHES "Darwin") OR (${CMAKE_SYSTEM_NAME} MATCHES "iOS"))
    add_library(${target_name} SHARED ${ARGN})
  else()
    #On Windows, this target shouldn't generate an import lib, but I don't know how to disable it.
    add_library(${target_name} MODULE ${ARGN})
  endif()

  onnxruntime_configure_target(${target_name})
  if (MSVC AND onnxruntime_target_platform STREQUAL "x86" AND NOT onnxruntime_BUILD_WEBASSEMBLY)
    target_link_options(${target_name} PRIVATE /SAFESEH)
  endif()
endfunction()

function(onnxruntime_add_executable target_name)
  add_executable(${target_name} ${ARGN})
  onnxruntime_configure_target(${target_name})
  if (MSVC AND onnxruntime_target_platform STREQUAL "x86" AND NOT onnxruntime_BUILD_WEBASSEMBLY)
    target_link_options(${target_name} PRIVATE /SAFESEH)
  endif()
endfunction()

function(onnxruntime_add_include_to_target dst_target)
    foreach(src_target ${ARGN})
        target_include_directories(${dst_target} PRIVATE $<TARGET_PROPERTY:${src_target},INTERFACE_INCLUDE_DIRECTORIES>)
        target_compile_definitions(${dst_target} PRIVATE $<TARGET_PROPERTY:${src_target},INTERFACE_COMPILE_DEFINITIONS>)
    endforeach()
endfunction()

set(onnxruntime_EXTERNAL_DEPENDENCIES onnx_proto)

# ACL
if (onnxruntime_USE_ACL OR onnxruntime_USE_ACL_1902 OR onnxruntime_USE_ACL_1905 OR onnxruntime_USE_ACL_1908 OR onnxruntime_USE_ACL_2002)
  set(onnxruntime_USE_ACL ON)
  if (onnxruntime_USE_ACL_1902)
    add_definitions(-DACL_1902=1)
  else()
    if (onnxruntime_USE_ACL_1908)
      add_definitions(-DACL_1908=1)
    else()
      if (onnxruntime_USE_ACL_2002)
        add_definitions(-DACL_2002=1)
      else()
        add_definitions(-DACL_1905=1)
      endif()
    endif()
  endif()

  if (NOT ${onnxruntime_ACL_LIBS} STREQUAL "")
    add_library(arm_compute SHARED IMPORTED)
    set_target_properties(arm_compute PROPERTIES
        IMPORTED_NO_SONAME 1
        IMPORTED_LOCATION "${onnxruntime_ACL_LIBS}/libarm_compute.so")

    add_library(arm_compute_core SHARED IMPORTED)
    set_target_properties(arm_compute_core PROPERTIES
        IMPORTED_NO_SONAME 1
        IMPORTED_LOCATION "${onnxruntime_ACL_LIBS}/libarm_compute_core.so")

    add_library(arm_compute_graph SHARED IMPORTED)
    set_target_properties(arm_compute_graph PROPERTIES
        IMPORTED_NO_SONAME 1
        IMPORTED_LOCATION "${onnxruntime_ACL_LIBS}/libarm_compute_graph.so")
  endif()

  list(APPEND onnxruntime_EXTERNAL_LIBRARIES arm_compute arm_compute_core arm_compute_graph)

endif()

# ArmNN
if (onnxruntime_USE_ARMNN)
  if (NOT onnxruntime_ARMNN_RELU_USE_CPU)
    add_definitions(-DRELU_ARMNN=1)
  endif()
  if (NOT onnxruntime_ARMNN_BN_USE_CPU)
    add_definitions(-DBN_ARMNN=1)
  endif()

  if (NOT onnxruntime_USE_ACL AND NOT ${onnxruntime_ACL_LIBS} STREQUAL "")
    add_library(arm_compute SHARED IMPORTED)
    set_target_properties(arm_compute PROPERTIES
        IMPORTED_NO_SONAME 1
        IMPORTED_LOCATION "${onnxruntime_ACL_LIBS}/libarm_compute.so")

    add_library(arm_compute_core SHARED IMPORTED)
    set_target_properties(arm_compute_core PROPERTIES
        IMPORTED_NO_SONAME 1
        IMPORTED_LOCATION "${onnxruntime_ACL_LIBS}/libarm_compute_core.so")

    add_library(arm_compute_graph SHARED IMPORTED)
    set_target_properties(arm_compute_graph PROPERTIES
        IMPORTED_NO_SONAME 1
        IMPORTED_LOCATION "${onnxruntime_ACL_LIBS}/libarm_compute_graph.so")
  endif()

  if (NOT ${onnxruntime_ARMNN_LIBS} STREQUAL "")
    add_library(armnn SHARED IMPORTED)
    set_target_properties(armnn PROPERTIES
        IMPORTED_NO_SONAME 1
        IMPORTED_LOCATION "${onnxruntime_ARMNN_LIBS}/libarmnn.so")
  endif()

  list(APPEND onnxruntime_EXTERNAL_LIBRARIES armnn arm_compute arm_compute_core arm_compute_graph)
endif()

if (onnxruntime_USE_DNNL)
  include(dnnl)
endif()

# TVM EP
if (onnxruntime_USE_TVM)
  if (NOT TARGET tvm)
    message(STATUS "Include TVM(*).")
    include(tvm)
  endif()

  # ipp-crypto
  if (onnxruntime_TVM_USE_HASH)
    message(STATUS "Include ipp-crypto(*).")
    include(ipp-crypto)
  endif()

  # TVM
  if (onnxruntime_TVM_USE_LLVM)
    set(USE_LLVM "${onnxruntime_TVM_USE_LLVM}" CACHE STRING "Path to LLVM for correct TVM build")
  elseif(onnxruntime_USE_LLVM)
    set(USE_LLVM ON CACHE BOOL "Only defined for TVM")
  endif()

  if (onnxruntime_TVM_CUDA_RUNTIME)
    set(USE_CUDA ON CACHE BOOL "Only defined for TVM" FORCE)
  endif()

  # TODO(vvchernov): customized tvm logger is hidden due to the issue on TVM side (https://github.com/apache/tvm/issues/10139)
  # add_compile_definitions(TVM_LOG_CUSTOMIZE=1)
  # add_library(tvm_custom_logger STATIC ${ONNXRUNTIME_ROOT}/core/providers/tvm/custom_logging.cc)

  set(USE_OPENMP gnu CACHE STRING "Only defined for TVM")
  add_subdirectory(${tvm_SOURCE_DIR} ${tvm_BINARY_DIR} EXCLUDE_FROM_ALL)

  set_target_properties(tvm PROPERTIES FOLDER ${tvm_SOURCE_DIR})
  # target_link_libraries(tvm PUBLIC tvm_custom_logger)

  set(TVM_INCLUDES ${tvm_SOURCE_DIR}/include
    ${tvm_SOURCE_DIR}/3rdparty/dmlc-core/include
    ${tvm_SOURCE_DIR}/3rdparty/dlpack/include
    $<TARGET_PROPERTY:tvm,INTERFACE_INCLUDE_DIRECTORIES>)

  set(onnxruntime_tvm_libs onnxruntime_providers_tvm)

  # needs to link with stdc++fs in Linux
  if (UNIX)
    if (NOT APPLE)
      set(FS_STDLIB stdc++fs)
    endif()
  endif()
  list(APPEND onnxruntime_EXTERNAL_LIBRARIES tvm ${FS_STDLIB})
  list(APPEND onnxruntime_EXTERNAL_DEPENDENCIES tvm)
endif()

# XNNPACK EP
if (onnxruntime_USE_XNNPACK)
  if (onnxruntime_DISABLE_CONTRIB_OPS)
    message(FATAL_ERROR "XNNPACK EP requires the internal NHWC contrib ops to be available "
                         "but onnxruntime_DISABLE_CONTRIB_OPS is ON")
  endif()

  include(xnnpack)
endif()

# onnxruntime-extensions
if (onnxruntime_USE_EXTENSIONS)
  include(extensions)
endif()

if (APPLE OR CMAKE_SYSTEM_NAME STREQUAL "Android")
  #onnx/onnx/proto_utils.h:34:16: error: 'SetTotalBytesLimit' is deprecated: Please use the single
  #parameter version of SetTotalBytesLimit(). The second parameter is ignored.
  #  coded_stream.SetTotalBytesLimit((2048LL << 20) - 1, 512LL << 20);
  #TODO: fix the warning in ONNX and re-enable this flag
  string(APPEND CMAKE_CXX_FLAGS " -Wno-deprecated")
  string(APPEND CMAKE_C_FLAGS " -Wno-deprecated")
endif()

# ONNX
if (NOT onnxruntime_USE_FULL_PROTOBUF)
  set(ONNX_USE_LITE_PROTO ON CACHE BOOL "" FORCE)
else()
  set(ONNX_USE_LITE_PROTO OFF CACHE BOOL "" FORCE)
endif()

if (NOT onnxruntime_MINIMAL_BUILD)
  add_subdirectory(external/onnx EXCLUDE_FROM_ALL)
else()
  include(onnx_minimal)
endif()

target_compile_definitions(onnx PUBLIC $<TARGET_PROPERTY:onnx_proto,INTERFACE_COMPILE_DEFINITIONS> PRIVATE "__ONNX_DISABLE_STATIC_REGISTRATION")
if (NOT onnxruntime_USE_FULL_PROTOBUF)
  target_compile_definitions(onnx PUBLIC "__ONNX_NO_DOC_STRINGS")
endif()
set_target_properties(onnx PROPERTIES FOLDER "External/ONNX")
set_target_properties(onnx_proto PROPERTIES FOLDER "External/ONNX")


# fix a warning in onnx code we can't do anything about
if (MSVC)
   string(APPEND CMAKE_CXX_FLAGS " -DEIGEN_HAS_C99_MATH") # required to be set explicitly to enable Eigen-Unsupported SpecialFunctions
endif()

#Dependencies end. In the next we'll enable "treat warning as error"

if (onnxruntime_RUN_ONNX_TESTS)
  add_definitions(-DORT_RUN_EXTERNAL_ONNX_TESTS)
endif()

# Flatbuffers
if (onnxruntime_PREFER_SYSTEM_LIB)
  find_package(Flatbuffers)
endif()
if (Flatbuffers_FOUND)
  message("Use flatbuffers from preinstalled system lib")
  add_library(flatbuffers ALIAS flatbuffers::flatbuffers)
else()
  message("Use flatbuffers from submodule")
  # We do not need to build flatc for iOS or Android Cross Compile
  if (CMAKE_SYSTEM_NAME STREQUAL "iOS" OR CMAKE_SYSTEM_NAME STREQUAL "Android" OR onnxruntime_BUILD_WEBASSEMBLY)
    set(FLATBUFFERS_BUILD_FLATC OFF CACHE BOOL "FLATBUFFERS_BUILD_FLATC" FORCE)
  endif()
  set(FLATBUFFERS_BUILD_TESTS OFF CACHE BOOL "FLATBUFFERS_BUILD_TESTS" FORCE)
  set(FLATBUFFERS_INSTALL OFF CACHE BOOL "FLATBUFFERS_INSTALL" FORCE)
  set(FLATBUFFERS_BUILD_FLATHASH OFF CACHE BOOL "FLATBUFFERS_BUILD_FLATHASH" FORCE)
  set(FLATBUFFERS_BUILD_FLATLIB ON CACHE BOOL "FLATBUFFERS_BUILD_FLATLIB" FORCE)
  set_msvc_c_cpp_compiler_warning_level(4)
  add_subdirectory(external/flatbuffers EXCLUDE_FROM_ALL)
  set_msvc_c_cpp_compiler_warning_level(3)
endif()
list(APPEND onnxruntime_EXTERNAL_DEPENDENCIES flatbuffers)
list(APPEND onnxruntime_EXTERNAL_LIBRARIES flatbuffers)

if (CMAKE_SYSTEM_NAME STREQUAL "Android" AND Onnxruntime_GCOV_COVERAGE)
  string(APPEND CMAKE_CXX_FLAGS " -g -O0 --coverage ")
  string(APPEND CMAKE_C_FLAGS   " -g -O0 --coverage ")
endif()

#Adjust warning flags
if (onnxruntime_USE_CUDA)
  set_msvc_c_cpp_compiler_warning_level(3)
else()
  set_msvc_c_cpp_compiler_warning_level(4)
endif()

set(onnxruntime_DELAYLOAD_FLAGS "")

include_directories(
  ${ONNXRUNTIME_INCLUDE_DIR}
  ${REPO_ROOT}/include/onnxruntime/core/session
)

if (onnxruntime_ENABLE_TRAINING_ON_DEVICE)
  include_directories(
    ${REPO_ROOT}/orttraining/orttraining/training_api/include/
  )
endif()

if (onnxruntime_USE_OPENVINO)

  add_definitions(-DUSE_OPENVINO=1)

  if (EXISTS "$ENV{INTEL_OPENVINO_DIR}/deployment_tools/inference_engine/version.txt")
    file(READ $ENV{INTEL_OPENVINO_DIR}/deployment_tools/inference_engine/version.txt VER)
  endif()

  if (NOT DEFINED ENV{INTEL_OPENVINO_DIR})
    message(FATAL_ERROR "[Couldn't locate OpenVINO] OpenVINO may not have been initialized")
  endif()

  # Check OpenVINO version for support
  if (${VER} MATCHES "2021.4" OR $ENV{INTEL_OPENVINO_DIR} MATCHES "2021.4")
    set(OPENVINO_VERSION "2021.4")
    add_definitions(-DOPENVINO_2021_4=1)
  elseif (${VER} MATCHES "2022.1" OR $ENV{INTEL_OPENVINO_DIR} MATCHES "2022.1")
    set(OPENVINO_VERSION "2022.1")
    add_definitions(-DOPENVINO_2022_1=1)
  elseif (${VER} MATCHES "2022.2" OR $ENV{INTEL_OPENVINO_DIR} MATCHES "2022.2")
    set(OPENVINO_VERSION "2022.2")
    add_definitions(-DOPENVINO_2022_2=1)
  elseif ($ENV{INTEL_OPENVINO_DIR} MATCHES "openvino")
    set(OPENVINO_VERSION "2022.2")
    add_definitions(-DOPENVINO_2022_2=1)
  else()
    message(FATAL_ERROR "Unsupported OpenVINO version: ${INTEL_OPENVINO_DIR}")
  endif()

  if (onnxruntime_USE_OPENVINO_MYRIAD)
    add_definitions(-DOPENVINO_CONFIG_MYRIAD=1)
  endif()

  if (onnxruntime_USE_OPENVINO_GPU_FP32)
    add_definitions(-DOPENVINO_CONFIG_GPU_FP32=1)
  endif()

  if (onnxruntime_USE_OPENVINO_GPU_FP16)
    add_definitions(-DOPENVINO_CONFIG_GPU_FP16=1)
  endif()

  if (onnxruntime_USE_OPENVINO_CPU_FP32)
    add_definitions(-DOPENVINO_CONFIG_CPU_FP32=1)
  endif()

  if (onnxruntime_USE_OPENVINO_CPU_FP16)
    add_definitions(-DOPENVINO_CONFIG_CPU_FP16=1)
  endif()

  if (onnxruntime_USE_OPENVINO_VAD_M)
    add_definitions(-DOPENVINO_CONFIG_VAD_M=1)
  endif()

  if (onnxruntime_USE_OPENVINO_VAD_F)
    add_definitions(-DOPENVINO_CONFIG_VAD_F=1)
  endif()

  if (onnxruntime_USE_OPENVINO_MYRIAD_NP)
    add_definitions(-DOPENVINO_CONFIG_MYRIAD=1)
    add_definitions(-DOPENVINO_DISABLE_GRAPH_PARTITION=1)
  endif()

  if (onnxruntime_USE_OPENVINO_GPU_FP32_NP)
    add_definitions(-DOPENVINO_CONFIG_GPU_FP32=1)
    add_definitions(-DOPENVINO_DISABLE_GRAPH_PARTITION=1)
  endif()

  if (onnxruntime_USE_OPENVINO_GPU_FP16_NP)
    add_definitions(-DOPENVINO_CONFIG_GPU_FP16=1)
    add_definitions(-DOPENVINO_DISABLE_GRAPH_PARTITION=1)
  endif()

  if (onnxruntime_USE_OPENVINO_CPU_FP32_NP)
    add_definitions(-DOPENVINO_CONFIG_CPU_FP32=1)
    add_definitions(-DOPENVINO_DISABLE_GRAPH_PARTITION=1)
  endif()

  if (onnxruntime_USE_OPENVINO_CPU_FP16_NP)
    add_definitions(-DOPENVINO_CONFIG_CPU_FP16=1)
    add_definitions(-DOPENVINO_DISABLE_GRAPH_PARTITION=1)
  endif()

  if (onnxruntime_USE_OPENVINO_VAD_M_NP)
    add_definitions(-DOPENVINO_CONFIG_VAD_M=1)
    add_definitions(-DOPENVINO_DISABLE_GRAPH_PARTITION=1)
  endif()

  if (onnxruntime_USE_OPENVINO_VAD_F_NP)
    add_definitions(-DOPENVINO_CONFIG_VAD_F=1)
    add_definitions(-DOPENVINO_DISABLE_GRAPH_PARTITION=1)
  endif()

  if (onnxruntime_USE_OPENVINO_HETERO)
    add_definitions(-DOPENVINO_CONFIG_HETERO=1)
    add_definitions(-DDEVICE_NAME="${onnxruntime_USE_OPENVINO_DEVICE}")
  endif()

  if (onnxruntime_USE_OPENVINO_MULTI)
    add_definitions(-DOPENVINO_CONFIG_MULTI=1)
    add_definitions(-DDEVICE_NAME="${onnxruntime_USE_OPENVINO_DEVICE}")
  endif()

  if(onnxruntime_USE_OPENVINO_AUTO)
    add_definitions(-DOPENVINO_CONFIG_AUTO=1)
    add_definitions(-DDEVICE_NAME="${onnxruntime_USE_OPENVINO_DEVICE}")
  endif()

  if($ENV{FIL_ENABLED})
    add_definitions(-DOPENVINO_FIL_ENABLED=1)
  endif()

endif()

if (onnxruntime_USE_VITISAI)
  if (WIN32)
    message(FATAL_ERROR "Vitis-AI execution provider is not supported on Windows.")
  else()
    include(pyxir)
    list(APPEND onnxruntime_EXTERNAL_LIBRARIES pyxir)
    list(APPEND onnxruntime_EXTERNAL_DEPENDENCIES pyxir)
  endif()
endif()

configure_file(onnxruntime_config.h.in ${CMAKE_CURRENT_BINARY_DIR}/onnxruntime_config.h)
if (WIN32)
  configure_file(../requirements.txt.in ${CMAKE_CURRENT_BINARY_DIR}/Debug/requirements.txt)
  configure_file(../requirements.txt.in ${CMAKE_CURRENT_BINARY_DIR}/Release/requirements.txt)
  configure_file(../requirements.txt.in ${CMAKE_CURRENT_BINARY_DIR}/RelWithDebInfo/requirements.txt)
  configure_file(../requirements.txt.in ${CMAKE_CURRENT_BINARY_DIR}/MinSizeRel/requirements.txt)
else()
  configure_file(../requirements.txt.in ${CMAKE_CURRENT_BINARY_DIR}/requirements.txt)
endif()

if (onnxruntime_USE_CUDA)
  set(CMAKE_CUDA_RUNTIME_LIBRARY Shared)
  enable_language(CUDA)
  message( STATUS "CMAKE_CUDA_COMPILER_VERSION: ${CMAKE_CUDA_COMPILER_VERSION}")
  set(CMAKE_CUDA_STANDARD 17)
  if(onnxruntime_CUDNN_HOME)
    file(TO_CMAKE_PATH ${onnxruntime_CUDNN_HOME} onnxruntime_CUDNN_HOME)
  endif()
  if (NOT CMAKE_CUDA_ARCHITECTURES)
    if (CMAKE_LIBRARY_ARCHITECTURE STREQUAL "aarch64-linux-gnu")
      # Support for Jetson/Tegra ARM devices
      set(CMAKE_CUDA_FLAGS "${CMAKE_CUDA_FLAGS} -gencode=arch=compute_53,code=sm_53") # TX1, Nano
      set(CMAKE_CUDA_FLAGS "${CMAKE_CUDA_FLAGS} -gencode=arch=compute_62,code=sm_62") # TX2
      set(CMAKE_CUDA_FLAGS "${CMAKE_CUDA_FLAGS} -gencode=arch=compute_72,code=sm_72") # AGX Xavier, NX Xavier
      if (CMAKE_CUDA_COMPILER_VERSION VERSION_GREATER_EQUAL 11)
        set(CMAKE_CUDA_FLAGS "${CMAKE_CUDA_FLAGS} -gencode=arch=compute_87,code=sm_87") # AGX Orin, NX Orin
      endif()
    else()
      # the following compute capabilities are removed in CUDA 11 Toolkit
      if (CMAKE_CUDA_COMPILER_VERSION VERSION_LESS 11)
        set(CMAKE_CUDA_FLAGS "${CMAKE_CUDA_FLAGS} -gencode=arch=compute_30,code=sm_30") # K series
      endif()
      # 37, 50 still work in CUDA 11 but are marked deprecated and will be removed in future CUDA version.
      set(CMAKE_CUDA_FLAGS "${CMAKE_CUDA_FLAGS} -gencode=arch=compute_37,code=sm_37") # K80
      set(CMAKE_CUDA_FLAGS "${CMAKE_CUDA_FLAGS} -gencode=arch=compute_50,code=sm_50") # M series

      set(CMAKE_CUDA_FLAGS "${CMAKE_CUDA_FLAGS} -gencode=arch=compute_52,code=sm_52") # M60
      set(CMAKE_CUDA_FLAGS "${CMAKE_CUDA_FLAGS} -gencode=arch=compute_60,code=sm_60") # P series
      set(CMAKE_CUDA_FLAGS "${CMAKE_CUDA_FLAGS} -gencode=arch=compute_70,code=sm_70") # V series
      set(CMAKE_CUDA_FLAGS "${CMAKE_CUDA_FLAGS} -gencode=arch=compute_75,code=sm_75") # T series
      if (CMAKE_CUDA_COMPILER_VERSION VERSION_GREATER_EQUAL 11)
        set(CMAKE_CUDA_FLAGS "${CMAKE_CUDA_FLAGS} -gencode=arch=compute_80,code=sm_80") # A series
      endif()
    endif()
  endif()
  set(CMAKE_CUDA_FLAGS "${CMAKE_CUDA_FLAGS} --expt-relaxed-constexpr")
  if (CMAKE_CUDA_COMPILER_VERSION VERSION_GREATER_EQUAL 11)
    set(CMAKE_CUDA_FLAGS "${CMAKE_CUDA_FLAGS} --Werror default-stream-launch")
  endif()
  if (NOT WIN32)
    list(APPEND CUDA_NVCC_FLAGS --compiler-options -fPIC)
  endif()
  # Options passed to cudafe
  set(CMAKE_CUDA_FLAGS "${CMAKE_CUDA_FLAGS} -Xcudafe \"--diag_suppress=bad_friend_decl\"")
  set(CMAKE_CUDA_FLAGS "${CMAKE_CUDA_FLAGS} -Xcudafe \"--diag_suppress=unsigned_compare_with_zero\"")
  set(CMAKE_CUDA_FLAGS "${CMAKE_CUDA_FLAGS} -Xcudafe \"--diag_suppress=expr_has_no_effect\"")

  if (onnxruntime_ENABLE_CUDA_LINE_NUMBER_INFO)
    add_compile_options("$<$<COMPILE_LANGUAGE:CUDA>:--generate-line-info>")
  endif()
endif()

if (onnxruntime_USE_TENSORRT)
  # needs to link with stdc++fs in Linux
  if (UNIX)
    if (NOT APPLE)
      set(FS_STDLIB stdc++fs)
    endif()
  endif()
  list(APPEND onnxruntime_EXTERNAL_LIBRARIES ${FS_STDLIB})
endif()

if (onnxruntime_USE_MIGRAPHX)
  if (WIN32)
    message(FATAL_ERROR "MIGraphX does not support build in Windows!")
  endif()
  set(AMD_MIGRAPHX_HOME ${onnxruntime_MIGRAPHX_HOME})
endif()

if (onnxruntime_USE_ROCM)
  if (WIN32)
    message(FATAL_ERROR "ROCM does not support build in Windows!")
  endif()
  if (onnxruntime_USE_CUDA)
    message(FATAL_ERROR "ROCM does not support build with CUDA!")
  endif()

  # NOTE: HIP language is added in 3.21 and there are bugs before 3.23.1
  cmake_minimum_required(VERSION 3.23.1 FATAL_ERROR)

  set(ROCM_PATH ${onnxruntime_ROCM_HOME})

  if (NOT CMAKE_HIP_COMPILER)
    set(CMAKE_HIP_COMPILER "${ROCM_PATH}/llvm/bin/clang++")
  endif()

  if (NOT CMAKE_HIP_ARCHITECTURES)
    set(CMAKE_HIP_ARCHITECTURES "gfx906;gfx908;gfx90a;gfx1030")
  endif()

<<<<<<< HEAD
  if (NOT onnxruntime_HIPIFY_PERL)
    set(onnxruntime_HIPIFY_PERL ${onnxruntime_ROCM_HOME}/hip/bin/hipify-perl)
  endif()

  # NOTE: HIP language is added in 3.21 and there are bugs before 3.23.1
  cmake_minimum_required(VERSION 3.23.1 FATAL_ERROR)
  find_package(HIP)
=======
  file(GLOB rocm_cmake_components ${onnxruntime_ROCM_HOME}/lib/cmake/*)
  list(APPEND CMAKE_PREFIX_PATH ${rocm_cmake_components})

>>>>>>> 2de883c5
  enable_language(HIP)
  # NOTE: Flags -mllvm -amdgpu-early-inline-all=true are critical for gpu kernel code performance. -mllvm passes the
  # next flag to underlying LLVM instead of clang and -amdgpu-early-inline-all=true is the optimization flag for LLVM.
  # With CMake's enable_language(HIP), additional flags including the proceeding one are propagated from
  # hip-lang::device library. But in some weird cases, the hip-lang::device target may not be properly configured, for
  # example, the CMAKE_PREFIX_PATH might be improperly configured.
  if(NOT DEFINED _CMAKE_HIP_DEVICE_RUNTIME_TARGET)
    message(FATAL_ERROR "HIP Language is not properly configured.")
  endif()
  add_compile_options("$<$<COMPILE_LANGUAGE:HIP>:SHELL:-x hip>")

  if (NOT onnxruntime_HIPIFY_PERL)
    set(onnxruntime_HIPIFY_PERL ${onnxruntime_ROCM_HOME}/hip/bin/hipify-perl)
  endif()

  # replicate strategy used by pytorch to get ROCM_VERSION
  # https://github.com/pytorch/pytorch/blob/8eb21488fdcdb8b0e6fa2e46179b5fa6c42e75af/cmake/public/LoadHIP.cmake#L153-L173
  file(READ "${ROCM_PATH}/.info/version-dev" ROCM_VERSION_DEV_RAW)
  string(REGEX MATCH "^([0-9]+)\.([0-9]+)\.([0-9]+)-.*$" ROCM_VERSION_DEV_MATCH ${ROCM_VERSION_DEV_RAW})
  if (ROCM_VERSION_DEV_MATCH)
    set(ROCM_VERSION_DEV_MAJOR ${CMAKE_MATCH_1})
    set(ROCM_VERSION_DEV_MINOR ${CMAKE_MATCH_2})
    set(ROCM_VERSION_DEV_PATCH ${CMAKE_MATCH_3})
    set(ROCM_VERSION_DEV "${ROCM_VERSION_DEV_MAJOR}.${ROCM_VERSION_DEV_MINOR}.${ROCM_VERSION_DEV_PATCH}")
    math(EXPR ROCM_VERSION_DEV_INT "(${ROCM_VERSION_DEV_MAJOR}*10000) + (${ROCM_VERSION_DEV_MINOR}*100) + ${ROCM_VERSION_DEV_PATCH}")
  endif()
  message("\n***** ROCm version from ${ROCM_PATH}/.info/version-dev ****\n")
  message("ROCM_VERSION_DEV: ${ROCM_VERSION_DEV}")
  message("ROCM_VERSION_DEV_MAJOR: ${ROCM_VERSION_DEV_MAJOR}")
  message("ROCM_VERSION_DEV_MINOR: ${ROCM_VERSION_DEV_MINOR}")
  message("ROCM_VERSION_DEV_PATCH: ${ROCM_VERSION_DEV_PATCH}")
  message("ROCM_VERSION_DEV_INT:   ${ROCM_VERSION_DEV_INT}")
  message("\n***** HIP LANGUAGE CONFIG INFO ****\n")
  message("CMAKE_HIP_COMPILER:      ${CMAKE_HIP_COMPILER}")
  message("CMAKE_HIP_ARCHITECTURES: ${CMAKE_HIP_ARCHITECTURES}")
  message("CMAKE_HIP_FLAGS:         ${CMAKE_HIP_FLAGS}")
  string(TOUPPER ${CMAKE_BUILD_TYPE} BUILD_TYPE)
  message("CMAKE_HIP_FLAGS_${BUILD_TYPE}: ${CMAKE_HIP_FLAGS_${BUILD_TYPE}}")
  add_definitions(-DROCM_VERSION=${ROCM_VERSION_DEV_INT})
endif()

if (onnxruntime_ENABLE_MICROSOFT_INTERNAL)
  add_definitions(-DMICROSOFT_INTERNAL)
endif()

if (onnxruntime_USE_DML)
  if (NOT WIN32)
    message(FATAL_ERROR "The DirectML execution provider is only supported when building for Windows.")
  endif()

  include(dml)
endif()

if (onnxruntime_ENABLE_TRAINING_ON_DEVICE)
  add_compile_definitions(ENABLE_TRAINING_ON_DEVICE)
endif()

if (onnxruntime_ENABLE_TRAINING_OPS)
  add_compile_definitions(ENABLE_TRAINING_OPS)
endif()

if (onnxruntime_ENABLE_CUDA_PROFILING)
  add_compile_definitions(ENABLE_CUDA_PROFILING)
endif()

if (onnxruntime_ENABLE_ROCM_PROFILING)
  add_compile_definitions(ENABLE_ROCM_PROFILING)
endif()

if (onnxruntime_ENABLE_TRAINING)
  add_compile_definitions(ENABLE_TRAINING)
  add_compile_definitions(ENABLE_TRAINING_OPS)

  if (UNIX)
    if (EXISTS "${onnxruntime_MPI_HOME}")
      set(MPI_HOME "${onnxruntime_MPI_HOME}")
    elseif (EXISTS "/bert_ort/openmpi")
      set(MPI_HOME "/bert_ort/openmpi")
    endif()

    find_package(MPI)

    if (MPI_CXX_FOUND)
      message( STATUS "MPI Version: ${MPI_CXX_VERSION}")
      message( STATUS "MPI (include: ${MPI_CXX_INCLUDE_DIRS}, library: ${MPI_CXX_LIBRARIES})" )
      mark_as_advanced(MPI_CXX_INCLUDE_DIRS MPI_CXX_LIBRARIES)
      list(APPEND onnxruntime_EXTERNAL_LIBRARIES ${MPI_CXX_LIBRARIES} ${MPI_CXX_LINK_FLAGS})
    else ()
      set(onnxruntime_USE_NCCL OFF)
      set(onnxruntime_USE_MPI OFF)
      message( WARNING "MPI is not found. Please define onnxruntime_MPI_HOME to specify the path of MPI. Otherwise, NCCL will be disabled." )
    endif()

    # Find NCCL and MPI
    if (onnxruntime_USE_NCCL AND MPI_CXX_FOUND)
      if (onnxruntime_USE_CUDA)
        set(NCCL_LIBNAME "nccl")
      elseif (onnxruntime_USE_ROCM)
        set(NCCL_LIBNAME "rccl")
      endif()

      find_path(NCCL_INCLUDE_DIR
        NAMES ${NCCL_LIBNAME}.h
        HINTS
        ${onnxruntime_NCCL_HOME}/include
        $ENV{CUDA_ROOT}/include)

      find_library(NCCL_LIBRARY
        NAMES ${NCCL_LIBNAME}
        HINTS
        ${onnxruntime_NCCL_HOME}/lib/x86_64-linux-gnu
        ${onnxruntime_NCCL_HOME}/lib
        $ENV{CUDA_ROOT}/lib64)

      include(FindPackageHandleStandardArgs)
      find_package_handle_standard_args(NCCL DEFAULT_MSG NCCL_INCLUDE_DIR NCCL_LIBRARY)

      if (NCCL_FOUND)
        set(NCCL_HEADER_FILE "${NCCL_INCLUDE_DIR}/${NCCL_LIBNAME}.h")
        message( STATUS "Determining NCCL version from the header file: ${NCCL_HEADER_FILE}" )
        file (STRINGS ${NCCL_HEADER_FILE} NCCL_MAJOR_VERSION_DEFINED
              REGEX "^[ \t]*#define[ \t]+NCCL_MAJOR[ \t]+[0-9]+.*$" LIMIT_COUNT 1)
        if (NCCL_MAJOR_VERSION_DEFINED)
          string (REGEX REPLACE "^[ \t]*#define[ \t]+NCCL_MAJOR[ \t]+" ""
                  NCCL_MAJOR_VERSION ${NCCL_MAJOR_VERSION_DEFINED})
          message( STATUS "NCCL_MAJOR_VERSION: ${NCCL_MAJOR_VERSION}" )
        endif()
        file (STRINGS ${NCCL_HEADER_FILE} NCCL_MINOR_VERSION_DEFINED
              REGEX "^[ \t]*#define[ \t]+NCCL_MINOR[ \t]+[0-9]+.*$" LIMIT_COUNT 1)
        if (NCCL_MINOR_VERSION_DEFINED)
          string (REGEX REPLACE "^[ \t]*#define[ \t]+NCCL_MINOR[ \t]+" ""
                  NCCL_MINOR_VERSION ${NCCL_MINOR_VERSION_DEFINED})
          message(STATUS "NCCL_MINOR_VERSION: ${NCCL_MINOR_VERSION}")
        endif()

        if (NCCL_MAJOR_VERSION_DEFINED AND NCCL_MINOR_VERSION_DEFINED)
          if ("${NCCL_MAJOR_VERSION}.${NCCL_MINOR_VERSION}" VERSION_GREATER_EQUAL "2.7")
            add_definitions(-DUSE_NCCL_P2P=1)
            message( STATUS "NCCL P2P is enabled for supporting ncclSend and ncclRecv." )
          endif()
        endif()

        set(NCCL_INCLUDE_DIRS ${NCCL_INCLUDE_DIR})
        set(NCCL_LIBRARIES ${NCCL_LIBRARY})
        message( STATUS "NCCL (include: ${NCCL_INCLUDE_DIRS}, library: ${NCCL_LIBRARIES})" )
        mark_as_advanced(NCCL_INCLUDE_DIRS NCCL_LIBRARIES)

        list(APPEND onnxruntime_EXTERNAL_LIBRARIES ${NCCL_LIBRARIES})

        add_definitions(-DORT_USE_NCCL=1)
        message( STATUS "NCCL is enabled in Linux GPU Build." )
      else ()
        set(onnxruntime_USE_NCCL OFF)
        message( WARNING "NCCL is not found. Please use --nccl_home to specify the path of NCCL. Otherwise, NCCL is disabled." )
      endif()
    endif()
  endif()

  if (onnxruntime_USE_MPI AND MPI_CXX_FOUND)
    add_definitions(-DUSE_MPI=1)
  endif()

  add_subdirectory(tensorboard EXCLUDE_FROM_ALL)
  list(APPEND onnxruntime_EXTERNAL_LIBRARIES tensorboard)
endif()

if (onnxruntime_ENABLE_TRAINING)
  set(onnxruntime_ENABLE_ATEN ON)
endif()

# Default version parts for Microsoft.AI.MachineLearning.dll, onnxruntime.dll, onnxruntime_providers_openvino.dll and onnxruntime_providers_shared.dll in non-ADO pipeline local builds
set(VERSION_MAJOR_PART   0 CACHE STRING "First part of numeric file/product version.")
set(VERSION_MINOR_PART   0 CACHE STRING "Second part of numeric file/product version.")
set(VERSION_BUILD_PART       0 CACHE STRING "Third part of numeric file/product version.")
set(VERSION_PRIVATE_PART     0 CACHE STRING "Fourth part of numeric file/product version.")
set(VERSION_STRING       "Internal Build" CACHE STRING "String representation of file/product version.")

set(ONNXRUNTIME_TARGETS onnxruntime_common onnxruntime_graph onnxruntime_framework onnxruntime_util onnxruntime_providers onnxruntime_optimizer onnxruntime_session onnxruntime_mlas onnxruntime_flatbuffers)

if (onnxruntime_ENABLE_EAGER_MODE)
  if (NOT onnxruntime_ENABLE_TRAINING OR NOT onnxruntime_ENABLE_PYTHON)
    message(
        FATAL_ERROR
        "Option onnxruntime_ENABLE_EAGER_MODE can only be used when onnxruntime_ENABLE_TRAINING and onnxruntime_ENABLE_PYTHON are enabled")
  endif()
  add_compile_definitions(ENABLE_EAGER_MODE)
  list(APPEND ONNXRUNTIME_TARGETS onnxruntime_eager)
endif()

if (onnxruntime_ENABLE_LAZY_TENSOR)
  # To support LazyTensor, ORT needs to call Python function from C/C++.
  # so onnxruntime_ENABLE_PYTHON is required.
  if (NOT onnxruntime_ENABLE_TRAINING OR NOT onnxruntime_ENABLE_PYTHON)
    message(
        FATAL_ERROR
        "Option onnxruntime_ENABLE_LAZY_TENSOR can only be set when onnxruntime_ENABLE_TRAINING and onnxruntime_ENABLE_PYTHON are enabled")
  endif()
  add_compile_definitions(ENABLE_LAZY_TENSOR)
  # TODO: In the future, we can compile LazyTensor into a standalone
  # library target, onnxruntime_lazy_tensor, to make the buid
  # cleaner.
  #list(APPEND ONNXRUNTIME_TARGETS onnxruntime_lazy_tensor)
endif()

foreach(target_name ${ONNXRUNTIME_TARGETS})
  include(${target_name}.cmake)
endforeach()

if (CMAKE_SYSTEM_NAME STREQUAL "Android")
  list(APPEND onnxruntime_EXTERNAL_LIBRARIES log)
endif()

if (WIN32)
  list(APPEND onnxruntime_EXTERNAL_LIBRARIES ${SYS_PATH_LIB})
  list(APPEND onnxruntime_EXTERNAL_LIBRARIES debug Dbghelp)
else()
  list(APPEND onnxruntime_EXTERNAL_LIBRARIES nsync_cpp)
  list(APPEND onnxruntime_EXTERNAL_LIBRARIES ${CMAKE_DL_LIBS} Threads::Threads)
endif()

# When GDK_PLATFORM is set then WINAPI_FAMILY is defined in gdk_toolchain.cmake (along with other relevant flags/definitions).
if (WIN32 AND NOT GDK_PLATFORM)
  add_compile_definitions(WINAPI_FAMILY=100) # Desktop app
  if (onnxruntime_USE_WINML)
    add_compile_definitions(WINVER=0x0602 _WIN32_WINNT=0x0602 NTDDI_VERSION=0x06020000)  # Support Windows 8 and newer
  else()
    add_compile_definitions(WINVER=0x0601 _WIN32_WINNT=0x0601 NTDDI_VERSION=0x06010000)  # Support Windows 7 and newer
  endif()
  if (NOT CMAKE_CXX_STANDARD_LIBRARIES MATCHES kernel32.lib)
    # On onecore, link to the onecore build of the MSVC runtime
    get_filename_component(msvc_path "${CMAKE_C_COMPILER}/../../../.." ABSOLUTE)
    link_directories(BEFORE "${msvc_path}/lib/onecore/${onnxruntime_target_platform}")
    # The .lib files in the MSVC runtime have a DEFAULITLIB entry for onecore.lib, which in turn links to reverse forwarders.
    # We ignore that entry and use onecore_apiset.lib instead, since system components must not rely on reverse forwarders.
    add_link_options("/NODEFAULTLIB:onecore.lib")
  endif()
endif()

include(wil.cmake)

if (onnxruntime_USE_WINML)
  # WINML uses and depends on the shared lib.  Note:  You can build WINML without DML and you will get a
  # CPU only WINML
  if (NOT onnxruntime_BUILD_SHARED_LIB)
    message(
        FATAL_ERROR
        "Option onnxruntime_USE_WINML can only be used when onnxruntime_BUILD_SHARED_LIB is also enabled")
  endif()
  include(winml.cmake)
endif() # if (onnxruntime_USE_WINML)


#The following files may use the 'onnxruntime_libs' and 'onnxruntime_EXTERNAL_LIBRARIES' vars

if (onnxruntime_BUILD_SHARED_LIB OR onnxruntime_BUILD_APPLE_FRAMEWORK)
  if (onnxruntime_BUILD_APPLE_FRAMEWORK AND NOT ${CMAKE_SYSTEM_NAME} MATCHES "Darwin|iOS")
    message(FATAL_ERROR "onnxruntime_BUILD_APPLE_FRAMEWORK can only be enabled for macOS or iOS.")
  endif()
  include(onnxruntime.cmake)
endif()

if (onnxruntime_BUILD_JAVA)
  message(STATUS "Java Build is enabled")
  include(onnxruntime_java.cmake)
endif()

if (onnxruntime_BUILD_NODEJS)
  message(STATUS "Node.js Build is enabled")
  include(onnxruntime_nodejs.cmake)
endif()

if (onnxruntime_ENABLE_PYTHON)
  include(onnxruntime_python.cmake)
endif()

if (onnxruntime_BUILD_OBJC)
  message(STATUS "Objective-C Build is enabled")
  include(onnxruntime_objectivec.cmake)
endif()

if (onnxruntime_BUILD_UNIT_TESTS)
  include(onnxruntime_unittests.cmake)
endif()

if (onnxruntime_ENABLE_TRAINING)
  include(onnxruntime_training.cmake)
  if (onnxruntime_ENABLE_TRAINING_E2E_TESTS)
    include(onnxruntime_training_e2e_tests.cmake)
  endif()
endif()

if (onnxruntime_BUILD_CSHARP)
  message(STATUS "CSharp Build is enabled")
#  set_property(GLOBAL PROPERTY VS_DOTNET_TARGET_FRAMEWORK_VERSION "netstandard2.0")
  include(onnxruntime_csharp.cmake)
endif()

if (onnxruntime_BUILD_WEBASSEMBLY)
  message(STATUS "WebAssembly Build is enabled")
  include(onnxruntime_webassembly.cmake)
endif()

if(onnxruntime_BUILD_KERNEL_EXPLORER)
  message(STATUS "Kernel Explorer Build is enabled")
  include(onnxruntime_kernel_explorer.cmake)
endif()

if (UNIX)
  option(BUILD_PKGCONFIG_FILES "Build and install pkg-config files" ON)
else()
  option(BUILD_PKGCONFIG_FILES "Build and install pkg-config files" OFF)
endif()
if (BUILD_PKGCONFIG_FILES)
   configure_file(${CMAKE_CURRENT_SOURCE_DIR}/libonnxruntime.pc.cmake.in
    ${CMAKE_CURRENT_BINARY_DIR}/libonnxruntime.pc @ONLY)
  install( FILES  ${CMAKE_CURRENT_BINARY_DIR}/libonnxruntime.pc DESTINATION
    ${CMAKE_INSTALL_LIBDIR}/pkgconfig )
endif()

if (onnxruntime_BUILD_OPSCHEMA_LIB AND onnxruntime_ENABLE_TRAINING)
  # opschema library requires training ops as well
  include(onnxruntime_opschema_lib.cmake)
endif()

if (onnxruntime_DEBUG_NODE_INPUTS_OUTPUTS)
  add_compile_definitions(DEBUG_NODE_INPUTS_OUTPUTS)
endif()

if (onnxruntime_ENABLE_EXTERNAL_CUSTOM_OP_SCHEMAS)
  if (NOT CMAKE_SYSTEM_NAME STREQUAL "Linux")
    message(FATAL_ERROR "External custom operator schemas feature is only supported on Linux")
  endif()

  if (NOT ${ONNX_CUSTOM_PROTOC_EXECUTABLE} STREQUAL "")
    message(FATAL_ERROR "External custom operator schemas is not supported with the user specified protoc executable")
  endif()

  if (NOT onnxruntime_ENABLE_TRAINING)
    message(FATAL_ERROR "External custom operator schemas is supported only with --enable-training option")
  endif()

  add_custom_target(install_protobuf ALL DEPENDS ${PROTOBUF_LIB} protobuf::protoc)
  add_custom_command(
    TARGET install_protobuf
    COMMAND ${CMAKE_COMMAND} -DCMAKE_INSTALL_PREFIX=${CMAKE_CURRENT_BINARY_DIR} -P cmake_install.cmake
    WORKING_DIRECTORY ${CMAKE_CURRENT_BINARY_DIR}/external/protobuf/cmake
    COMMENT "Installing protobuf"
  )
endif()<|MERGE_RESOLUTION|>--- conflicted
+++ resolved
@@ -1882,19 +1882,9 @@
     set(CMAKE_HIP_ARCHITECTURES "gfx906;gfx908;gfx90a;gfx1030")
   endif()
 
-<<<<<<< HEAD
-  if (NOT onnxruntime_HIPIFY_PERL)
-    set(onnxruntime_HIPIFY_PERL ${onnxruntime_ROCM_HOME}/hip/bin/hipify-perl)
-  endif()
-
-  # NOTE: HIP language is added in 3.21 and there are bugs before 3.23.1
-  cmake_minimum_required(VERSION 3.23.1 FATAL_ERROR)
-  find_package(HIP)
-=======
   file(GLOB rocm_cmake_components ${onnxruntime_ROCM_HOME}/lib/cmake/*)
   list(APPEND CMAKE_PREFIX_PATH ${rocm_cmake_components})
 
->>>>>>> 2de883c5
   enable_language(HIP)
   # NOTE: Flags -mllvm -amdgpu-early-inline-all=true are critical for gpu kernel code performance. -mllvm passes the
   # next flag to underlying LLVM instead of clang and -amdgpu-early-inline-all=true is the optimization flag for LLVM.
