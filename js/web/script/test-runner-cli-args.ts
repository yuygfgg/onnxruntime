// Copyright (c) Microsoft Corporation. All rights reserved.
// Licensed under the MIT License.

import minimist from 'minimist';
import npmlog from 'npmlog';
import { Env, InferenceSession } from 'onnxruntime-common';

import { Logger } from '../lib/onnxjs/instrument';
import { Test } from '../test/test-types';

/* eslint-disable max-len */
const HELP_MESSAGE = `
test-runner-cli

Run ONNX Runtime Web tests, models, benchmarks in different environments.

Usage:
 test-runner-cli <mode> ... [options]

Modes:
 suite0                        Run all unittests, all operator tests and node model tests that described in suite test list
 suite1                        Run all operator tests and node model tests that described in suite test list
 model                         Run a single model test
 unittest                      Run all unittests
 op                            Run a single operator test

Options:

*** General Options ***

 -h, --help                    Print this message.
 -d, --debug                   Specify to run test runner in debug mode. Debug mode does the following:
                                 - outputs verbose log for test runner
                                 - sets up environment debug flag (env.debug = true)
                                 - opens Chromium debug port at 9333 and keeps karma not to exit after tests completed.
 -b=<...>, --backend=<...>     Specify one or more backend(s) to run the test upon.
                                 Backends can be one or more of the following, splitted by comma:
                                   webgl
                                   webgpu
                                   wasm
                                   webnn
 -e=<...>, --env=<...>         Specify the environment to run the test. Should be one of the following:
                                 chrome     (default)
                                 edge       (Windows only)
                                 firefox
                                 electron
                                 safari     (MacOS only)
                                 node
                                 bs         (for BrowserStack tests)
 -p, --profile                 Enable profiler.
                                 Profiler will generate extra logs which include the information of events time consumption
 -t, --trace                   Enable trace.
 -P[=<...>], --perf[=<...>]    Generate performance number. Cannot be used with flag --debug.
                                 This flag can be used with a number as value, specifying the total count of test cases to run. The test cases may be used multiple times. Default value is 10.
 -c, --file-cache              Enable file cache.

*** Session Options ***
 -u=<...>, --optimized-model-file-path=<...>        Specify whether to dump the optimized model.
 -o=<...>, --graph-optimization-level=<...>         Specify graph optimization level.
                                                      Default is 'all'. Valid values are 'disabled', 'basic', 'extended', 'all'.
 -i=<...>, --io-binding=<...>  Specify the IO binding testing type. Should be one of the following:
                                 none            (default)
                                 gpu-tensor      use pre-allocated GPU tensors for inputs and outputs
                                 gpu-location    use pre-allocated GPU tensors for inputs and set preferredOutputLocation to 'gpu-buffer'

*** Logging Options ***

 --log-verbose                 Set log level to verbose
 --log-info                    Set log level to info
 --log-warning                 Set log level to warning
 --log-error                   Set log level to error
                                 The 4 flags above specify the logging configuration.

*** Backend Options ***

 --wasm.<...>=<...>            Set global environment flags for each backend.
 --webgl.<...>=<...>             These flags can be used multiple times to set multiple flags. For example:
 --webgpu.<...>=<...>            --webgpu.profiling.mode=default --wasm.numThreads=1 --wasm.simd=false
 --webnn.<...>=<...>

 --webnn-device-type           Set the WebNN device type (cpu/gpu/npu)

 -x, --wasm-number-threads     Set the WebAssembly number of threads
                                ("--wasm-number-threads" is deprecated. use "--wasm.numThreads" or "-x" instead)
 --wasm-init-timeout           Set the timeout for WebAssembly backend initialization, in milliseconds
                                (deprecated. use "--wasm.initTimeout" instead)
 --wasm-enable-simd            Set whether to enable SIMD
                                (deprecated. use "--wasm.simd" instead)
 --wasm-enable-proxy           Set whether to enable proxy worker
                                (deprecated. use "--wasm.proxy" instead)
 --webgl-context-id            Set the WebGL context ID (webgl/webgl2)
                                (deprecated. use "--webgl.contextId" instead)
 --webgl-matmul-max-batch-size Set the WebGL matmulMaxBatchSize
                                (deprecated. use "--webgl.matmulMaxBatchSize" instead)
 --webgl-texture-cache-mode    Set the WebGL texture cache mode (initializerOnly/full)
                                (deprecated. use "--webgl.textureCacheMode" instead)
 --webgl-texture-pack-mode     Set the WebGL texture pack mode (true/false)
                                (deprecated. use "--webgl.pack" instead)
 --webgpu-profiling-mode       Set the WebGPU profiling mode (off/default)
                                (deprecated. use "--webgpu.profiling.mode" instead)

*** Browser Options ***

 --no-sandbox                  This flag will be passed to Chrome.
                                 Sometimes Chrome need this flag to work together with Karma.
 --user-data-dir=<...>         This flag will be passed to browsers to specify the user data directory.
 --chromium-flags=<...>        This flag will be passed to Chrome and Edge browsers. Can be used multiple times.

Examples:

 Run all suite0 tests:
 > test-runner-cli suite0

 Run single model test (test_relu) on WebAssembly backend
 > test-runner-cli model test_relu --backend=wasm

 Debug unittest
 > test-runner-cli unittest --debug

 Debug operator matmul, highlight verbose log from BaseGlContext and WebGLBackend
 > test-runner-cli op matmul --backend=webgl --debug --log-verbose=BaseGlContext,WebGLBackend

 Profile an ONNX model on WebGL backend
 > test-runner-cli model <model_folder> --profile --backend=webgl

 Run perf testing of an ONNX model on WebGL backend
 > test-runner-cli model <model_folder> -b=webgl -P
 `;
/* eslint-enable max-len */

export declare namespace TestRunnerCliArgs {
  type Mode = 'suite0' | 'suite1' | 'model' | 'unittest' | 'op';
  type Backend = 'cpu' | 'webgl' | 'webgpu' | 'wasm' | 'onnxruntime' | 'webnn';
<<<<<<< HEAD
  type Environment = 'chrome' | 'edge' | 'firefox' | 'electron' | 'safari' | 'node' | 'bs' | 'canary';
=======
  type Environment = 'chrome' | 'chromecanary' | 'edge' | 'firefox' | 'electron' | 'safari' | 'node' | 'bs';
>>>>>>> 63e88499
  type BundleMode = 'dev' | 'perf';
  type IOBindingMode = 'none' | 'gpu-tensor' | 'gpu-location';
}

export interface TestRunnerCliArgs {
  debug: boolean;
  mode: TestRunnerCliArgs.Mode;
  /**
   * The parameter that used when in mode 'model' or 'op', specifying the search string for the model or op test
   */
  param?: string;
  backends: [TestRunnerCliArgs.Backend];
  env: TestRunnerCliArgs.Environment;

  /**
   * Bundle Mode
   *
   * this field affects the behavior of Karma and build script.
   *
   * Mode "perf":
   *   - use "dist/ort.all.min.js" as main file
   *   - use "test/ort.test.min.js" as test file
   * Mode "dev":
   *   - use "dist/ort.all.js" as main file
   *   - use "test/ort.test.js" as test file
   */
  bundleMode: TestRunnerCliArgs.BundleMode;

  ioBindingMode: TestRunnerCliArgs.IOBindingMode;

  logConfig: Test.Config['log'];

  /**
   * Whether to enable InferenceSession's profiler
   */
  profile: boolean;

  /**
   * Whether to enable file cache
   */
  fileCache: boolean;

  /**
   * Specify the times that test cases to run
   */
  times?: number;

  /**
   * whether to dump the optimized model
   */
  optimizedModelFilePath?: string;

  /**
   * Specify graph optimization level
   */
  graphOptimizationLevel: 'disabled' | 'basic' | 'extended' | 'all';

  cpuOptions?: InferenceSession.CpuExecutionProviderOption;
  cudaOptions?: InferenceSession.CudaExecutionProviderOption;
  wasmOptions?: InferenceSession.WebAssemblyExecutionProviderOption;
  webglOptions?: InferenceSession.WebGLExecutionProviderOption;
  webnnOptions?: InferenceSession.WebNNExecutionProviderOption;
  globalEnvFlags?: Test.Options['globalEnvFlags'];
  noSandbox?: boolean;
  userDataDir?: string;
  chromiumFlags: string[];
}

function parseBooleanArg(arg: unknown, defaultValue: boolean): boolean;
function parseBooleanArg(arg: unknown): boolean | undefined;
function parseBooleanArg(arg: unknown, defaultValue?: boolean): boolean | undefined {
  if (typeof arg === 'undefined') {
    return defaultValue;
  }

  if (typeof arg === 'boolean') {
    return arg;
  }

  if (typeof arg === 'number') {
    return arg !== 0;
  }

  if (typeof arg === 'string') {
    if (arg.toLowerCase() === 'true') {
      return true;
    }
    if (arg.toLowerCase() === 'false') {
      return false;
    }
  }

  throw new TypeError(`invalid boolean arg: ${arg}`);
}

function parseLogLevel<T>(arg: T) {
  let v: string[] | boolean;
  if (typeof arg === 'string') {
    v = arg.split(',');
  } else if (Array.isArray(arg)) {
    v = [];
    for (const e of arg) {
      v.push(...e.split(','));
    }
  } else {
    v = arg ? true : false;
  }
  return v;
}

function parseLogConfig(args: minimist.ParsedArgs) {
  const config: Array<{ category: string; config: Logger.Config }> = [];
  const verbose = parseLogLevel(args['log-verbose']);
  const info = parseLogLevel(args['log-info']);
  const warning = parseLogLevel(args['log-warning']);
  const error = parseLogLevel(args['log-error']);

  if (typeof error === 'boolean' && error) {
    config.push({ category: '*', config: { minimalSeverity: 'error' } });
  } else if (typeof warning === 'boolean' && warning) {
    config.push({ category: '*', config: { minimalSeverity: 'warning' } });
  } else if (typeof info === 'boolean' && info) {
    config.push({ category: '*', config: { minimalSeverity: 'info' } });
  } else if (typeof verbose === 'boolean' && verbose) {
    config.push({ category: '*', config: { minimalSeverity: 'verbose' } });
  }

  if (Array.isArray(error)) {
    config.push(...error.map((i) => ({ category: i, config: { minimalSeverity: 'error' as Logger.Severity } })));
  }
  if (Array.isArray(warning)) {
    config.push(...warning.map((i) => ({ category: i, config: { minimalSeverity: 'warning' as Logger.Severity } })));
  }
  if (Array.isArray(info)) {
    config.push(...info.map((i) => ({ category: i, config: { minimalSeverity: 'info' as Logger.Severity } })));
  }
  if (Array.isArray(verbose)) {
    config.push(...verbose.map((i) => ({ category: i, config: { minimalSeverity: 'verbose' as Logger.Severity } })));
  }

  return config;
}

function parseCpuOptions(_args: minimist.ParsedArgs): InferenceSession.CpuExecutionProviderOption {
  return { name: 'cpu' };
}

function parseWasmOptions(_args: minimist.ParsedArgs): InferenceSession.WebAssemblyExecutionProviderOption {
  return { name: 'wasm' };
}

function parseWasmFlags(args: minimist.ParsedArgs): Env.WebAssemblyFlags {
  const wasm = args.wasm || {};
  const numThreads = (wasm.numThreads = wasm.numThreads ?? args.x ?? args['wasm-number-threads']);
  if (typeof numThreads !== 'undefined' && typeof numThreads !== 'number') {
    throw new Error('Flag "wasm.numThreads"/"x"/"wasm-number-threads" must be a number value');
  }
  const initTimeout = (wasm.initTimeout = wasm.initTimeout ?? args['wasm-init-timeout']);
  if (typeof initTimeout !== 'undefined' && typeof initTimeout !== 'number') {
    throw new Error('Flag "wasm.initTimeout"/"wasm-init-timeout" must be a number value');
  }
  const simd = (wasm.simd = parseBooleanArg(wasm.simd ?? args['wasm-enable-simd']));
  if (typeof simd !== 'undefined' && typeof simd !== 'boolean') {
    throw new Error('Flag "wasm.simd"/"wasm-enable-simd" must be a boolean value');
  }
  const proxy = (wasm.proxy = parseBooleanArg(wasm.proxy ?? args['wasm-enable-proxy']));
  if (typeof proxy !== 'undefined' && typeof proxy !== 'boolean') {
    throw new Error('Flag "wasm.proxy"/"wasm-enable-proxy" must be a boolean value');
  }
  return wasm;
}

function parseWebglOptions(_args: minimist.ParsedArgs): InferenceSession.WebGLExecutionProviderOption {
  return { name: 'webgl' };
}

function parseWebglFlags(args: minimist.ParsedArgs): Partial<Env.WebGLFlags> {
  const webgl = args.webgl || {};
  const contextId = (webgl.contextId = webgl.contextId ?? args['webgl-context-id']);
  if (contextId !== undefined && contextId !== 'webgl' && contextId !== 'webgl2') {
    throw new Error('Flag "webgl.contextId"/"webgl-context-id" is invalid');
  }
  const matmulMaxBatchSize = (webgl.matmulMaxBatchSize =
    webgl.matmulMaxBatchSize ?? args['webgl-matmul-max-batch-size']);
  if (matmulMaxBatchSize !== undefined && typeof matmulMaxBatchSize !== 'number') {
    throw new Error('Flag "webgl.matmulMaxBatchSize"/"webgl-matmul-max-batch-size" must be a number value');
  }
  const textureCacheMode = (webgl.textureCacheMode = webgl.textureCacheMode ?? args['webgl-texture-cache-mode']);
  if (textureCacheMode !== undefined && textureCacheMode !== 'initializerOnly' && textureCacheMode !== 'full') {
    throw new Error('Flag "webgl.textureCacheMode"/"webgl-texture-cache-mode" is invalid');
  }
  const pack = (webgl.pack = parseBooleanArg(webgl.pack ?? args['webgl-texture-pack-mode']));
  if (pack !== undefined && typeof pack !== 'boolean') {
    throw new Error('Flag "webgl.pack"/"webgl-texture-pack-mode" is invalid');
  }
  const async = (webgl.async = parseBooleanArg(webgl.async ?? args['webgl-async']));
  if (async !== undefined && typeof async !== 'boolean') {
    throw new Error('Flag "webgl.async"/"webgl-async" is invalid');
  }
  return webgl;
}

function parseWebgpuFlags(args: minimist.ParsedArgs): Partial<Env.WebGpuFlags> {
  const webgpu = args.webgpu || {};
  const profilingMode = ((webgpu.profiling = webgpu.profiling ?? {}).mode =
    webgpu?.profiling?.mode ?? webgpu.profilingMode ?? args['webgpu-profiling-mode']);
  if (profilingMode !== undefined && profilingMode !== 'off' && profilingMode !== 'default') {
    throw new Error('Flag "webgpu-profiling-mode" is invalid');
  }
  const validateInputContent = (webgpu.validateInputContent = parseBooleanArg(
    webgpu.validateInputContent ?? args['webgpu-validate-input-content'],
  ));
  if (validateInputContent !== undefined && typeof validateInputContent !== 'boolean') {
    throw new Error('Flag "webgpu-validate-input-content" is invalid');
  }
  return webgpu;
}

function parseWebNNOptions(args: minimist.ParsedArgs): InferenceSession.WebNNExecutionProviderOption {
  const deviceType = args['webnn-device-type'];
  if (deviceType !== undefined && !['cpu', 'gpu', 'npu'].includes(deviceType)) {
    throw new Error('Flag "webnn-device-type" is invalid');
  }
  return { name: 'webnn', deviceType };
}

function parseGlobalEnvFlags(args: minimist.ParsedArgs) {
  const wasm = parseWasmFlags(args);
  const webgl = parseWebglFlags(args);
  const webgpu = parseWebgpuFlags(args);
  return { webgl, wasm, webgpu };
}

export function parseTestRunnerCliArgs(cmdlineArgs: string[]): TestRunnerCliArgs {
  const args = minimist(cmdlineArgs);

  if (args.help || args.h) {
    console.log(HELP_MESSAGE);
    process.exit();
  }

  // Option: -d, --debug
  const debug = parseBooleanArg(args.debug || args.d, false);
  if (debug) {
    npmlog.level = 'verbose';
  }
  npmlog.verbose('TestRunnerCli.Init', 'Parsing commandline arguments...');

  const mode = args._.length === 0 ? 'suite0' : args._[0];

  // Option: -e=<...>, --env=<...>
  const envArg = args.env || args.e;
  const env = typeof envArg !== 'string' ? 'chrome' : envArg;
<<<<<<< HEAD
  if (['chrome', 'edge', 'firefox', 'electron', 'safari', 'node', 'bs', 'canary'].indexOf(env) === -1) {
=======
  if (['chrome', 'chromecanary', 'edge', 'firefox', 'electron', 'safari', 'node', 'bs'].indexOf(env) === -1) {
>>>>>>> 63e88499
    throw new Error(`not supported env ${env}`);
  }

  // Option: -b=<...>, --backend=<...>
  const browserBackends = ['webgl', 'webgpu', 'wasm', 'webnn'];

  // TODO: remove this when Chrome support WebNN.
  //       we need this for now because Chrome does not support webnn yet,
  //       and ChromeCanary is not in CI.

  const defaultBrowserBackends = ['webgl', 'webgpu', 'wasm' /*, 'webnn'*/];
  const nodejsBackends = ['cpu', 'wasm'];
  const backendArgs = args.backend || args.b;
  const backend =
    typeof backendArgs !== 'string'
      ? env === 'node'
        ? nodejsBackends
        : defaultBrowserBackends
      : backendArgs.split(',');
  for (const b of backend) {
    if ((env !== 'node' && browserBackends.indexOf(b) === -1) || (env === 'node' && nodejsBackends.indexOf(b) === -1)) {
      throw new Error(`backend ${b} is not supported in env ${env}`);
    }
  }

  // Options:
  // --log-verbose=<...>
  // --log-info=<...>
  // --log-warning=<...>
  // --log-error=<...>
  const logConfig = parseLogConfig(args);
  let logLevel = logConfig[0]?.config.minimalSeverity;

  // Option: -p, --profile
  const profile = args.profile || args.p ? true : false;
  if (profile) {
    logConfig.push({ category: 'Profiler.session', config: { minimalSeverity: 'verbose' } });
    logConfig.push({ category: 'Profiler.node', config: { minimalSeverity: 'verbose' } });
    logConfig.push({ category: 'Profiler.op', config: { minimalSeverity: 'verbose' } });
    logConfig.push({ category: 'Profiler.backend', config: { minimalSeverity: 'verbose' } });
    logLevel = 'verbose';
  }

  // Option: -t, --trace
  const trace = parseBooleanArg(args.trace || args.t, false);

  // Options:
  // --wasm.<...>=<...>
  // --webgl.<...>=<...>
  // --webgpu.<...>=<...>
  const globalEnvFlags = { ...parseGlobalEnvFlags(args), debug, trace, logLevel };

  // Option: -P[=<...>], --perf[=<...>]
  const perfArg = args.perf || args.P;
  const perf = perfArg ? true : false;
  const times = typeof perfArg === 'number' ? perfArg : 10;
  if (debug && perf) {
    throw new Error('Flag "perf" cannot be used together with flag "debug".');
  }
  if (perf && mode !== 'model') {
    throw new Error('Flag "perf" can only be used in mode "model".');
  }
  if (perf) {
    logConfig.push({ category: 'TestRunner.Perf', config: { minimalSeverity: 'verbose' } });
  }

  // Option: -i=<...>, --io-binding=<...>
  const ioBindingArg = args['io-binding'] || args.i;
  const ioBindingMode = typeof ioBindingArg !== 'string' ? 'none' : ioBindingArg;
  if (['none', 'gpu-tensor', 'gpu-location'].indexOf(ioBindingMode) === -1) {
    throw new Error(`not supported io binding mode ${ioBindingMode}`);
  }

  // Option: -u, --optimized-model-file-path
  const optimizedModelFilePath = args['optimized-model-file-path'] || args.u || undefined;
  if (typeof optimizedModelFilePath !== 'undefined' && typeof optimizedModelFilePath !== 'string') {
    throw new Error('Flag "optimized-model-file-path" need to be either empty or a valid file path.');
  }

  // Option: -o, --graph-optimization-level
  const graphOptimizationLevel = args['graph-optimization-level'] || args.o || 'all';
  if (
    typeof graphOptimizationLevel !== 'string' ||
    ['disabled', 'basic', 'extended', 'all'].indexOf(graphOptimizationLevel) === -1
  ) {
    throw new Error(`graph optimization level is invalid: ${graphOptimizationLevel}`);
  }

  // Option: -c, --file-cache
  const fileCache = parseBooleanArg(args['file-cache'] || args.c, false);

  const cpuOptions = parseCpuOptions(args);
  const wasmOptions = parseWasmOptions(args);

  const webglOptions = parseWebglOptions(args);
  const webnnOptions = parseWebNNOptions(args);

  // Option: --no-sandbox
  const noSandbox = !!args['no-sandbox'];

  // Option: --user-data-dir
  const userDataDir = args['user-data-dir'];

  // parse chromium flags
  let chromiumFlags = args['chromium-flags'];
  if (!chromiumFlags) {
    chromiumFlags = [];
  } else if (typeof chromiumFlags === 'string') {
    chromiumFlags = [chromiumFlags];
  } else if (!Array.isArray(chromiumFlags)) {
    throw new Error(`Invalid command line arg: --chromium-flags: ${chromiumFlags}`);
  }

  npmlog.verbose('TestRunnerCli.Init', ` Mode:              ${mode}`);
  npmlog.verbose('TestRunnerCli.Init', ` Env:               ${env}`);
  npmlog.verbose('TestRunnerCli.Init', ` Debug:             ${debug}`);
  npmlog.verbose('TestRunnerCli.Init', ` Backend:           ${backend}`);
  npmlog.verbose('TestRunnerCli.Init', ` IO Binding Mode:   ${ioBindingMode}`);
  npmlog.verbose('TestRunnerCli.Init', 'Parsing commandline arguments... DONE');

  return {
    debug,
    mode: mode as TestRunnerCliArgs['mode'],
    param: args._.length > 1 ? args._[1] : undefined,
    backends: backend as TestRunnerCliArgs['backends'],
    bundleMode: perf ? 'perf' : 'dev',
    env: env as TestRunnerCliArgs['env'],
    logConfig,
    profile,
    times: perf ? times : undefined,
    ioBindingMode: ioBindingMode as TestRunnerCliArgs['ioBindingMode'],
    optimizedModelFilePath,
    graphOptimizationLevel: graphOptimizationLevel as TestRunnerCliArgs['graphOptimizationLevel'],
    fileCache,
    cpuOptions,
    webglOptions,
    webnnOptions,
    wasmOptions,
    globalEnvFlags,
    noSandbox,
    userDataDir,
    chromiumFlags,
  };
}<|MERGE_RESOLUTION|>--- conflicted
+++ resolved
@@ -131,11 +131,7 @@
 export declare namespace TestRunnerCliArgs {
   type Mode = 'suite0' | 'suite1' | 'model' | 'unittest' | 'op';
   type Backend = 'cpu' | 'webgl' | 'webgpu' | 'wasm' | 'onnxruntime' | 'webnn';
-<<<<<<< HEAD
-  type Environment = 'chrome' | 'edge' | 'firefox' | 'electron' | 'safari' | 'node' | 'bs' | 'canary';
-=======
   type Environment = 'chrome' | 'chromecanary' | 'edge' | 'firefox' | 'electron' | 'safari' | 'node' | 'bs';
->>>>>>> 63e88499
   type BundleMode = 'dev' | 'perf';
   type IOBindingMode = 'none' | 'gpu-tensor' | 'gpu-location';
 }
@@ -389,11 +385,7 @@
   // Option: -e=<...>, --env=<...>
   const envArg = args.env || args.e;
   const env = typeof envArg !== 'string' ? 'chrome' : envArg;
-<<<<<<< HEAD
-  if (['chrome', 'edge', 'firefox', 'electron', 'safari', 'node', 'bs', 'canary'].indexOf(env) === -1) {
-=======
   if (['chrome', 'chromecanary', 'edge', 'firefox', 'electron', 'safari', 'node', 'bs'].indexOf(env) === -1) {
->>>>>>> 63e88499
     throw new Error(`not supported env ${env}`);
   }
 
