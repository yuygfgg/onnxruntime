// Copyright (c) Microsoft Corporation. All rights reserved.
// Licensed under the MIT License.

import { argMax, argMin, parseArgMinMaxAttributes } from './ops/argminmax';
import { attention } from './ops/attention';
import { batchNorm } from './ops/batch-norm';
import { biasAdd } from './ops/bias-add';
import { biasSplitGelu } from './ops/bias-split-gelu';
import * as binaryOps from './ops/binary-op';
<<<<<<< HEAD
import {concat, parseConcatAttributes} from './ops/concat';
import {conv, parseConvAttributes} from './ops/conv';
import {convTranspose, parseConvTransposeAttributes} from './ops/conv-transpose';
import {cumsum, parseCumSumAttributes} from './ops/cumsum';
import {depthToSpace, parseDepthToSpaceAttributes} from './ops/depth-to-space';
import {einsum, parseEinsumAttributes} from './ops/einsum';
import {expand} from './ops/expand';
import {fastGelu} from './ops/fast-gelu';
import {gather, parseGatherAttributes} from './ops/gather';
import {gatherBlockQuantized, parseGatherBlockQuantizedAttributes} from './ops/gather-block-quantized';
import {gatherElements, parseGatherElementsAttributes} from './ops/gather-elements';
import {gemm, parseGemmAttributes} from './ops/gemm';
import {groupQueryAttention, parseGroupQueryAttentionAttributes} from './ops/group-query-attention';
import {instanceNorm} from './ops/instance-norm';
import {layerNorm} from './ops/layer-norm';
import {matMul} from './ops/matmul';
import {matMulNBits, parseMatMulNBitsAttributes} from './ops/matmulnbits';
import {multiHeadAttention, parseMultiHeadAttentionAttributes} from './ops/multihead-attention';
import {pad} from './ops/pad';
=======
import { concat, parseConcatAttributes } from './ops/concat';
import { conv, parseConvAttributes } from './ops/conv';
import { convTranspose, parseConvTransposeAttributes } from './ops/conv-transpose';
import { cumsum, parseCumSumAttributes } from './ops/cumsum';
import { depthToSpace, parseDepthToSpaceAttributes } from './ops/depth-to-space';
import { einsum, parseEinsumAttributes } from './ops/einsum';
import { expand } from './ops/expand';
import { fastGelu } from './ops/fast-gelu';
import { gather, parseGatherAttributes } from './ops/gather';
import { gatherElements, parseGatherElementsAttributes } from './ops/gather-elements';
import { gemm, parseGemmAttributes } from './ops/gemm';
import { groupQueryAttention, parseGroupQueryAttentionAttributes } from './ops/group-query-attention';
import { instanceNorm } from './ops/instance-norm';
import { layerNorm } from './ops/layer-norm';
import { matMul } from './ops/matmul';
import { matMulNBits, parseMatMulNBitsAttributes } from './ops/matmulnbits';
import { multiHeadAttention, parseMultiHeadAttentionAttributes } from './ops/multihead-attention';
import { pad } from './ops/pad';
>>>>>>> b9f3a5d5
import * as pool from './ops/pool';
import { dequantizeLinear, parseDequantizeLinearAttributes } from './ops/quantize-linear';
import { range } from './ops/range';
import {
  reduceL1,
  reduceL2,
  reduceLogSum,
  reduceLogSumExp,
  reduceMax,
  reduceMean,
  reduceMin,
  reduceProd,
  reduceSum,
  reduceSumSquare,
} from './ops/reduce';
import { parseResizeAttributes, resize } from './ops/resize';
import { rotaryEmbedding } from './ops/rotary-embedding';
import { skipLayerNorm } from './ops/skip-layer-norm';
import { parseSliceAttributes, slice } from './ops/slice';
import { parseSoftmaxAttributes, softmax } from './ops/softmax';
import { parseSplitAttributes, split } from './ops/split';
import { tile } from './ops/tile';
import { parseTransposeAttributes, transpose } from './ops/transpose';
import * as unaryOps from './ops/unary-op';
import { where } from './ops/where';
import { ComputeContext } from './types';

export type RunFunction = (context: ComputeContext, attribute?: unknown) => void;
export type ParseAttributeFunction = (attributeRaw: unknown) => unknown;
export type OperatorImplementation = [RunFunction] | [RunFunction, ParseAttributeFunction];

export const WEBGPU_OP_RESOLVE_RULES: Map<string, OperatorImplementation> = new Map([
  ['Abs', [unaryOps.abs]],
  ['Acos', [unaryOps.acos]],
  ['Acosh', [unaryOps.acosh]],
  ['Add', [binaryOps.add]],
  ['ArgMax', [argMax, parseArgMinMaxAttributes]],
  ['ArgMin', [argMin, parseArgMinMaxAttributes]],
  ['Asin', [unaryOps.asin]],
  ['Asinh', [unaryOps.asinh]],
  ['Atan', [unaryOps.atan]],
  ['Atanh', [unaryOps.atanh]],
  ['Attention', [attention]],
  // TODO: support new attributes for AveragePool-10
  ['AveragePool', [pool.averagePool, pool.parseAveragePoolAttributes]],
  ['BatchNormalization', [batchNorm]],
  ['BiasAdd', [biasAdd]],
  ['BiasSplitGelu', [biasSplitGelu]],
  ['Cast', [unaryOps.cast, unaryOps.parseCastAttributes]],
  ['Ceil', [unaryOps.ceil]],
  ['Clip', [unaryOps.clip]],
  ['Concat', [concat, parseConcatAttributes]],
  ['Conv', [conv, parseConvAttributes]],
  ['ConvTranspose', [convTranspose, parseConvTransposeAttributes]],
  ['Cos', [unaryOps.cos]],
  ['Cosh', [unaryOps.cosh]],
  ['CumSum', [cumsum, parseCumSumAttributes]],
  ['DepthToSpace', [depthToSpace, parseDepthToSpaceAttributes]],
  ['DequantizeLinear', [dequantizeLinear, parseDequantizeLinearAttributes]],
  ['Div', [binaryOps.div]],
  ['Einsum', [einsum, parseEinsumAttributes]],
  ['Elu', [unaryOps.elu, unaryOps.parseAlphaAttributes]],
  ['Equal', [binaryOps.equal]],
  ['Erf', [unaryOps.erf]],
  ['Exp', [unaryOps.exp]],
  ['Expand', [expand]],
  ['FastGelu', [fastGelu]],
  ['Floor', [unaryOps.floor]],
  ['FusedConv', [conv, parseConvAttributes]],
  ['Gather', [gather, parseGatherAttributes]],
  ['GatherElements', [gatherElements, parseGatherElementsAttributes]],
  ['GatherBlockQuantized', [gatherBlockQuantized, parseGatherBlockQuantizedAttributes]],
  ['Gelu', [unaryOps.gelu]],
  ['Gemm', [gemm, parseGemmAttributes]],
  ['GlobalAveragePool', [pool.globalAveragePool, pool.parseGlobalAveragePoolAttributes]],
  ['GlobalMaxPool', [pool.globalMaxPool, pool.parseGlobalMaxPoolAttributes]],
  ['Greater', [binaryOps.greater]],
  ['GreaterOrEqual', [binaryOps.greaterOrEqual]],
  ['GroupQueryAttention', [groupQueryAttention, parseGroupQueryAttentionAttributes]],
  ['HardSigmoid', [unaryOps.hardSigmoid, unaryOps.parseHardSigmoidAttributes]],
  ['InstanceNormalization', [instanceNorm]],
  ['LayerNormalization', [layerNorm]],
  ['LeakyRelu', [unaryOps.leakyRelu, unaryOps.parseAlphaAttributes]],
  ['Less', [binaryOps.less]],
  ['LessOrEqual', [binaryOps.lessOrEqual]],
  ['Log', [unaryOps.log]],
  ['MatMul', [matMul]],
  ['MatMulNBits', [matMulNBits, parseMatMulNBitsAttributes]],
  // TODO: support new attributes for MaxPool-8 and MaxPool-10
  ['MaxPool', [pool.maxPool, pool.parseMaxPoolAttributes]],
  ['Mul', [binaryOps.mul]],
  ['MultiHeadAttention', [multiHeadAttention, parseMultiHeadAttentionAttributes]],
  ['Neg', [unaryOps.neg]],
  ['Not', [unaryOps.not]],
  ['Pad', [pad]],
  ['Pow', [binaryOps.pow]],
  ['QuickGelu', [unaryOps.quickgelu, unaryOps.parseAlphaAttributes]],
  ['Range', [range]],
  ['Reciprocal', [unaryOps.reciprocal]],
  ['ReduceMin', [reduceMin]],
  ['ReduceMean', [reduceMean]],
  ['ReduceMax', [reduceMax]],
  ['ReduceSum', [reduceSum]],
  ['ReduceProd', [reduceProd]],
  ['ReduceL1', [reduceL1]],
  ['ReduceL2', [reduceL2]],
  ['ReduceLogSum', [reduceLogSum]],
  ['ReduceLogSumExp', [reduceLogSumExp]],
  ['ReduceSumSquare', [reduceSumSquare]],
  ['Relu', [unaryOps.relu]],
  ['Resize', [resize, parseResizeAttributes]],
  ['RotaryEmbedding', [rotaryEmbedding]],
  ['Sigmoid', [unaryOps.sigmoid]],
  ['Sin', [unaryOps.sin]],
  ['Sinh', [unaryOps.sinh]],
  ['Slice', [slice, parseSliceAttributes]],
  ['SkipLayerNormalization', [skipLayerNorm]],
  ['Split', [split, parseSplitAttributes]],
  ['Sqrt', [unaryOps.sqrt]],
  ['Softmax', [softmax, parseSoftmaxAttributes]],
  ['Sub', [binaryOps.sub]],
  ['Tan', [unaryOps.tan]],
  ['Tanh', [unaryOps.tanh]],
  ['ThresholdedRelu', [unaryOps.thresholdedRelu, unaryOps.parseAlphaAttributes]],
  ['Tile', [tile]],
  ['Transpose', [transpose, parseTransposeAttributes]],
  ['Where', [where]],
]);<|MERGE_RESOLUTION|>--- conflicted
+++ resolved
@@ -7,7 +7,6 @@
 import { biasAdd } from './ops/bias-add';
 import { biasSplitGelu } from './ops/bias-split-gelu';
 import * as binaryOps from './ops/binary-op';
-<<<<<<< HEAD
 import {concat, parseConcatAttributes} from './ops/concat';
 import {conv, parseConvAttributes} from './ops/conv';
 import {convTranspose, parseConvTransposeAttributes} from './ops/conv-transpose';
@@ -27,26 +26,6 @@
 import {matMulNBits, parseMatMulNBitsAttributes} from './ops/matmulnbits';
 import {multiHeadAttention, parseMultiHeadAttentionAttributes} from './ops/multihead-attention';
 import {pad} from './ops/pad';
-=======
-import { concat, parseConcatAttributes } from './ops/concat';
-import { conv, parseConvAttributes } from './ops/conv';
-import { convTranspose, parseConvTransposeAttributes } from './ops/conv-transpose';
-import { cumsum, parseCumSumAttributes } from './ops/cumsum';
-import { depthToSpace, parseDepthToSpaceAttributes } from './ops/depth-to-space';
-import { einsum, parseEinsumAttributes } from './ops/einsum';
-import { expand } from './ops/expand';
-import { fastGelu } from './ops/fast-gelu';
-import { gather, parseGatherAttributes } from './ops/gather';
-import { gatherElements, parseGatherElementsAttributes } from './ops/gather-elements';
-import { gemm, parseGemmAttributes } from './ops/gemm';
-import { groupQueryAttention, parseGroupQueryAttentionAttributes } from './ops/group-query-attention';
-import { instanceNorm } from './ops/instance-norm';
-import { layerNorm } from './ops/layer-norm';
-import { matMul } from './ops/matmul';
-import { matMulNBits, parseMatMulNBitsAttributes } from './ops/matmulnbits';
-import { multiHeadAttention, parseMultiHeadAttentionAttributes } from './ops/multihead-attention';
-import { pad } from './ops/pad';
->>>>>>> b9f3a5d5
 import * as pool from './ops/pool';
 import { dequantizeLinear, parseDequantizeLinearAttributes } from './ops/quantize-linear';
 import { range } from './ops/range';
