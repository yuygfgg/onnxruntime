// Copyright (c) Microsoft Corporation. All rights reserved.
// Licensed under the MIT License.
#include "onnxruntime_pybind_mlvalue.h"
#include "python/onnxruntime_pybind_state_common.h"
#include "pybind11/numpy.h"

#define NO_IMPORT_ARRAY
#define NPY_NO_DEPRECATED_API NPY_1_7_API_VERSION
#define PY_ARRAY_UNIQUE_SYMBOL onnxruntime_python_ARRAY_API
#include "python/numpy_helper.h"

#include "core/graph/graph.h"
#include "core/framework/tensor_shape.h"
#include "core/framework/tensor.h"
#include "core/framework/allocator.h"
#include "core/framework/TensorSeq.h"
#include "core/framework/data_types.h"
#include "core/framework/onnxruntime_typeinfo.h"

#include "core/framework/data_transfer_utils.h"
#include "core/framework/data_types_internal.h"
#include "core/providers/get_execution_providers.h"
#include "core/framework/kernel_registry.h"
#include "core/framework/provider_options_utils.h"

#ifdef USE_DML
<<<<<<< HEAD
#include "core/providers/dml/DmlExecutionProvider/src/DmlExternalGpuAllocator.h"
=======
using Microsoft::WRL::ComPtr;

#include <wil/wrl.h>
#include "core/providers/dml/DmlExecutionProvider/src/External/D3DX12/d3dx12.h"
#include "core/providers/dml/DmlExecutionProvider/src/ErrorHandling.h"
#include "core/providers/dml/DmlExecutionProvider/src/DescriptorPool.h"
#include "core/providers/dml/DmlExecutionProvider/src/DmlCommittedResourceAllocator.h"
#include "core/providers/dml/DmlExecutionProvider/inc/DmlExecutionProvider.h"
#include "core/providers/dml/DmlExecutionProvider/src/BucketizedBufferAllocator.h"
#include "core/providers/dml/DmlExecutionProvider/src/PooledUploadHeap.h"
#include "core/providers/dml/DmlExecutionProvider/src/ReadbackHeap.h"
#include "core/providers/dml/DmlExecutionProvider/src/AllocationInfo.h"
>>>>>>> 05acfb90
#endif
namespace onnxruntime {
namespace python {

namespace py = pybind11;
using namespace onnxruntime::logging;

const char* PYTHON_ORTVALUE_OBJECT_NAME = "OrtValue";
const char* PYTHON_ORTVALUE_NATIVE_OBJECT_ATTR = "_ortvalue";

static bool PyObjectCheck_NumpyArray(PyObject* o) {
  return (PyObject_HasAttrString(o, "__array_finalize__") != 0);
}

bool IsNumpyArray(py::object& obj) {
  return PyObjectCheck_NumpyArray(obj.ptr());
}

int GetNumpyArrayType(const py::object& obj) {
  return PyArray_TYPE(reinterpret_cast<PyArrayObject*>(obj.ptr()));
}

bool IsNumericNumpyArray(const py::object& py_object) {
  if (PyObjectCheck_NumpyArray(py_object.ptr())) {
    int npy_type = PyArray_TYPE(reinterpret_cast<PyArrayObject*>(py_object.ptr()));
    return IsNumericNumpyType(npy_type);
  }

  return false;
}

namespace {
template <typename... T>
std::vector<py::dtype> MakeTypes() {
  std::vector<py::dtype> result = {py::dtype::of<T>()...};
  return result;
}
}  // namespace

bool IsNumericDType(const py::dtype& dtype) {
  static const std::vector<py::dtype> numeric =
      MakeTypes<int8_t, uint8_t, int16_t, uint16_t, int32_t, uint32_t, int64_t, uint64_t, float, double>();
  return std::any_of(numeric.cbegin(), numeric.cend(), [&dtype](const py::dtype& dt) {
    return dtype.is(dt);
  });
}

static TensorShape GetArrayShape(PyArrayObject* pyObject) {
  const int ndim = PyArray_NDIM(pyObject);
  const npy_intp* npy_dims = PyArray_DIMS(pyObject);
  auto span = gsl::make_span(npy_dims, ndim);
  std::vector<int64_t> dims(span.begin(), span.end());
  TensorShape shape(std::move(dims));
  return shape;
}

TensorShape GetShape(const py::array& arr) {
  auto span = gsl::make_span(arr.shape(), arr.ndim());
  std::vector<int64_t> dims(span.begin(), span.end());
  TensorShape shape(std::move(dims));
  return shape;
}

void CpuToCpuMemCpy(void* dst, const void* src, size_t num_bytes) {
  memcpy(dst, src, num_bytes);
}

OrtMemoryInfo GetMemoryInfoPerDeviceType(const OrtDevice& ort_device) {
  OrtMemoryInfo mem_info;
  if (ort_device.Type() == OrtDevice::CPU) {
    mem_info = GetAllocator()->Info();
  }
#if USE_CUDA
  else if (ort_device.Type() == OrtDevice::GPU) {
    if (!IsCudaDeviceIdValid(logging::LoggingManager::DefaultLogger(), ort_device.Id())) {
      ORT_THROW("The provided device id doesn't match any available GPUs on the machine: ", ort_device.Id());
    }
    mem_info = GetCudaAllocator(ort_device.Id())->Info();
  }
#endif
  else {
    ORT_THROW("Unsupported OrtDevice type: ", ort_device.Type());
  }
  return mem_info;
}

int32_t GetTensorProtoType(const OrtValue& ort_value) {
  if (ort_value.IsTensor()) {
    return ort_value.Get<Tensor>().GetElementType();
#if !defined(DISABLE_SPARSE_TENSORS)
  } else if (ort_value.IsSparseTensor()) {
    return ort_value.Get<SparseTensor>().GetElementType();
#endif
  } else if (ort_value.IsTensorSequence()) {
    return ort_value.Get<TensorSeq>().DataType()->AsPrimitiveDataType()->GetDataType();
  } else {
    throw std::runtime_error("Tensor proto_type is unavailable for this value.");
  }
}

#ifdef USE_CUDA
void CpuToCudaMemCpy(void* dst, const void* src, size_t num_bytes) {
  GetProviderInfo_CUDA().cudaMemcpy_HostToDevice(dst, src, num_bytes);
}

void CudaToCpuMemCpy(void* dst, const void* src, size_t num_bytes) {
  GetProviderInfo_CUDA().cudaMemcpy_DeviceToHost(dst, src, num_bytes);
}

const std::unordered_map<OrtDevice::DeviceType, MemCpyFunc>* GetCudaToHostMemCpyFunction() {
  static std::unordered_map<OrtDevice::DeviceType, MemCpyFunc> map{
      {OrtDevice::GPU, CudaToCpuMemCpy}};

  return &map;
}

bool IsCudaDeviceIdValid(const onnxruntime::logging::Logger& logger, int id) {
  int num_devices = GetProviderInfo_CUDA().cudaGetDeviceCount();

  if (0 == num_devices) {
    LOGS(logger, WARNING) << "your system does not have a CUDA capable device.";
    return false;
  }

  if (id < 0 || id >= num_devices) {
    LOGS(logger, WARNING) << "cuda_device=" << id << " is invalid, must choose device ID between 0 and " << num_devices - 1;
    return false;
  }

  return true;
}

AllocatorPtr GetCudaAllocator(OrtDevice::DeviceId id) {
  // Current approach is not thread-safe, but there are some bigger infra pieces to put together in order to make
  // multi-threaded CUDA allocation work we need to maintain a per-thread CUDA allocator

  // We are leaking this map so we do not accidentally destroy CUDA Allocator instance
  // after we unloaded CUDA provider library. Appeasing static analysis warning and using make_unique.
  static auto* id_to_allocator_map = std::make_unique<std::unordered_map<OrtDevice::DeviceId, AllocatorPtr>>().release();

  auto hit = id_to_allocator_map->find(id);
  if (hit == id_to_allocator_map->end()) {
    // TODO: Expose knobs so that users can set fields associated with OrtArenaCfg so that we can pass it to the following method
    auto cuda_allocator = GetProviderInfo_CUDA().CreateCudaAllocator(id, gpu_mem_limit, arena_extend_strategy, external_allocator_info, nullptr);
    hit = id_to_allocator_map->emplace(id, std::move(cuda_allocator)).first;
  }

  return hit->second;
}

std::unique_ptr<IDataTransfer> GetGPUDataTransfer() {
  // Using default stream
  return GetProviderInfo_CUDA().CreateGPUDataTransfer();
}

#endif

#ifdef USE_DML

constexpr GUID dml_readback_heap_guid = {0x00d32df8, 0xea2d, 0x40bf, {0xa4, 0x47, 0x9c, 0xb4, 0xbc, 0xf1, 0x1d, 0x5e}};
constexpr GUID dml_upload_heap_guid = {0x125235f9, 0xef41, 0x4043, {0xa4, 0x9d, 0xdd, 0xc9, 0x61, 0xe7, 0xdb, 0xee}};

AllocatorPtr GetDmlAllocator(OrtDevice::DeviceId id) {
  // Current approach is not thread-safe, but there are some bigger infra pieces to put together in order to make
  // multi-threaded DML allocation work, including maintaining a per-thread DML allocator.

  // We are leaking this map so we do not accidentally destroy the DML Allocator instance
  // after we unloaded DML provider library. Appeasing static analysis warning and using make_unique.
  static auto* id_to_allocator_map = std::make_unique<std::unordered_map<OrtDevice::DeviceId, AllocatorPtr>>().release();

  auto hit = id_to_allocator_map->find(id);
  if (hit == id_to_allocator_map->end()) {
<<<<<<< HEAD
    auto dml_allocator = std::make_shared<Dml::DmlExternalGpuAllocator>(id);
=======
    constexpr uint32_t device_id = 0;
    auto d3d12_device = onnxruntime::DMLProviderFactoryCreator::CreateD3D12Device(device_id, false);

    ComPtr<Dml::ExecutionContext> context;
    uint32_t execution_context_ptr_size = gsl::narrow_cast<uint32_t>(sizeof(context.GetAddressOf()));

    // First, check if an I/O binding API that was used before this session or another session has already created a queue
    if (FAILED(d3d12_device->GetPrivateData(dml_execution_context_guid, &execution_context_ptr_size, context.GetAddressOf()))) {
      D3D12_COMMAND_QUEUE_DESC cmd_queue_desc = {};
      cmd_queue_desc.Type = D3D12_COMMAND_LIST_TYPE_DIRECT;
      cmd_queue_desc.Flags = D3D12_COMMAND_QUEUE_FLAG_DISABLE_GPU_TIMEOUT;

      ComPtr<ID3D12CommandQueue> cmd_queue;
      ORT_THROW_IF_FAILED(d3d12_device->CreateCommandQueue(&cmd_queue_desc, IID_PPV_ARGS(cmd_queue.ReleaseAndGetAddressOf())));

      auto dml_device = onnxruntime::DMLProviderFactoryCreator::CreateDMLDevice(d3d12_device.Get());
      ORT_THROW_IF_FAILED(d3d12_device->SetPrivateDataInterface(dml_device_guid, dml_device.Get()));

      context = wil::MakeOrThrow<Dml::ExecutionContext>(d3d12_device.Get(), dml_device.Get(), cmd_queue.Get(), true, true);
      ORT_THROW_IF_FAILED(d3d12_device->SetPrivateDataInterface(dml_execution_context_guid, context.Get()));
    }

    // We leak the readback and upload heap to keep them alive, just like the map
    auto readback_heap = std::make_unique<Dml::ReadbackHeap>(d3d12_device.Get(), context.Get()).release();
    auto upload_heap = std::make_unique<Dml::PooledUploadHeap>(d3d12_device.Get(), context.Get()).release();

    auto dml_allocator = std::make_shared<Dml::BucketizedBufferAllocator>(
        d3d12_device.Get(),
        context.Get(),
        CD3DX12_HEAP_PROPERTIES(D3D12_HEAP_TYPE_DEFAULT),
        D3D12_HEAP_FLAG_NONE,
        D3D12_RESOURCE_FLAG_ALLOW_UNORDERED_ACCESS,
        D3D12_RESOURCE_STATE_UNORDERED_ACCESS,
        std::make_unique<Dml::DmlCommittedResourceAllocator>(d3d12_device.Get()));
    dml_allocator->SetDefaultRoundingMode(AllocatorRoundingMode::Enabled);
    context->SetAllocator(dml_allocator);

    ORT_THROW_IF_FAILED(d3d12_device->SetPrivateData(dml_readback_heap_guid, sizeof(readback_heap), &readback_heap));
    ORT_THROW_IF_FAILED(d3d12_device->SetPrivateData(dml_upload_heap_guid, sizeof(upload_heap), &upload_heap));

>>>>>>> 05acfb90
    hit = id_to_allocator_map->emplace(id, std::move(dml_allocator)).first;
  }

  return hit->second;
}

void CpuToDmlMemCpy(void* dst, const void* src, size_t num_bytes) {
  const auto* allocInfo = static_cast<const Dml::AllocationInfo*>(dst);
  ID3D12Resource* dst_data = allocInfo->GetResource();

  ComPtr<ID3D12Device> d3d12_device;
  ORT_THROW_IF_FAILED(dst_data->GetDevice(IID_PPV_ARGS(d3d12_device.ReleaseAndGetAddressOf())));

  Dml::PooledUploadHeap* upload_heap = nullptr;
  uint32_t upload_heap_size = gsl::narrow_cast<uint32_t>(sizeof(upload_heap));
  ORT_THROW_IF_FAILED(d3d12_device->GetPrivateData(dml_upload_heap_guid, &upload_heap_size, &upload_heap));

  upload_heap->BeginUploadToGpu(
      dst_data, 0, D3D12_RESOURCE_STATE_UNORDERED_ACCESS, gsl::make_span(static_cast<const std::byte*>(src), num_bytes));
}

void DmlToCpuMemCpy(void* dst, const void* src, size_t num_bytes) {
  const auto* allocInfo = static_cast<const Dml::AllocationInfo*>(src);
  ID3D12Resource* src_data = allocInfo->GetResource();

  ComPtr<ID3D12Device> d3d12_device;
  ORT_THROW_IF_FAILED(src_data->GetDevice(IID_PPV_ARGS(d3d12_device.ReleaseAndGetAddressOf())));

  Dml::ReadbackHeap* readback_heap = nullptr;
  uint32_t readback_heap_size = gsl::narrow_cast<uint32_t>(sizeof(readback_heap));
  ORT_THROW_IF_FAILED(d3d12_device->GetPrivateData(dml_readback_heap_guid, &readback_heap_size, &readback_heap));

  // ReadbackFromGpu already syncs with the CPU and waits for the copy to be completed, so we don't need to sync after
  // this call
  readback_heap->ReadbackFromGpu(
      gsl::make_span(static_cast<std::byte*>(dst), num_bytes),
      src_data,
      0,
      D3D12_RESOURCE_STATE_UNORDERED_ACCESS);
}

const std::unordered_map<OrtDevice::DeviceType, MemCpyFunc>* GetDmlToHostMemCpyFunction() {
  static std::unordered_map<OrtDevice::DeviceType, MemCpyFunc> map{
      {OrtDevice::GPU, DmlToCpuMemCpy}};

  return &map;
}

#endif

#ifdef USE_CANN
void CpuToCannMemCpy(void* dst, const void* src, size_t num_bytes) {
  GetProviderInfo_CANN().cannMemcpy_HostToDevice(dst, src, num_bytes);
}

void CannToCpuMemCpy(void* dst, const void* src, size_t num_bytes) {
  GetProviderInfo_CANN().cannMemcpy_DeviceToHost(dst, src, num_bytes);
}

const std::unordered_map<OrtDevice::DeviceType, MemCpyFunc>* GetCannToHostMemCpyFunction() {
  static std::unordered_map<OrtDevice::DeviceType, MemCpyFunc> map{
      {OrtDevice::NPU, CannToCpuMemCpy}};

  return &map;
}

bool IsCannDeviceIdValid(const onnxruntime::logging::Logger& logger, int id) {
  int num_devices = GetProviderInfo_CANN().cannGetDeviceCount();

  if (0 == num_devices) {
    LOGS(logger, WARNING) << "your system does not have a CANN capable device.";
    return false;
  }

  if (id < 0 || id >= num_devices) {
    LOGS(logger, WARNING) << "cann_device=" << id << " is invalid, must choose device ID between 0 and "
                          << num_devices - 1;
    return false;
  }

  return true;
}

AllocatorPtr GetCannAllocator(OrtDevice::DeviceId id) {
  size_t npu_mem_limit = std::numeric_limits<size_t>::max();
  onnxruntime::ArenaExtendStrategy arena_extend_strategy = onnxruntime::ArenaExtendStrategy::kNextPowerOfTwo;

  static auto* id_to_allocator_map =
      std::make_unique<std::unordered_map<OrtDevice::DeviceId, AllocatorPtr>>().release();
  auto hit = id_to_allocator_map->find(id);
  if (hit == id_to_allocator_map->end()) {
    auto cann_allocator = GetProviderInfo_CANN().CreateCannAllocator(id, npu_mem_limit, arena_extend_strategy, nullptr);
    hit = id_to_allocator_map->emplace(id, std::move(cann_allocator)).first;
  }

  return hit->second;
}

#endif

#ifdef USE_ROCM
void CpuToRocmMemCpy(void* dst, const void* src, size_t num_bytes) {
  GetProviderInfo_ROCM().rocmMemcpy_HostToDevice(dst, src, num_bytes);
}

void RocmToCpuMemCpy(void* dst, const void* src, size_t num_bytes) {
  GetProviderInfo_ROCM().rocmMemcpy_DeviceToHost(dst, src, num_bytes);
}

const std::unordered_map<OrtDevice::DeviceType, MemCpyFunc>* GetRocmToHostMemCpyFunction() {
  static std::unordered_map<OrtDevice::DeviceType, MemCpyFunc> map{
      {OrtDevice::GPU, RocmToCpuMemCpy}};

  return &map;
}

bool IsRocmDeviceIdValid(const onnxruntime::logging::Logger& logger, int id) {
  int num_devices = GetProviderInfo_ROCM().hipGetDeviceCount();

  if (0 == num_devices) {
    LOGS(logger, WARNING) << "your system does not have a ROCM capable device.";
    return false;
  }

  if (id < 0 || id >= num_devices) {
    LOGS(logger, WARNING) << "rocm_device=" << id << " is invalid, must choose device ID between 0 and " << num_devices - 1;
    return false;
  }

  return true;
}

AllocatorPtr GetRocmAllocator(OrtDevice::DeviceId id) {
  // Current approach is not thread-safe, but there are some bigger infra pieces to put together in order to make
  // multi-threaded ROCM allocation work we need to maintain a per-thread ROCM allocator

  static auto* id_to_allocator_map = new std::unordered_map<OrtDevice::DeviceId, AllocatorPtr>();

  if (id_to_allocator_map->find(id) == id_to_allocator_map->end()) {
    // TODO: Expose knobs so that users can set fields associated with OrtArenaCfg so that we can pass it to the following method
    id_to_allocator_map->insert({id, GetProviderInfo_ROCM().CreateRocmAllocator(id, gpu_mem_limit, arena_extend_strategy, external_allocator_info, nullptr)});
  }

  return (*id_to_allocator_map)[id];
}

#endif

int OnnxRuntimeTensorToNumpyType(const DataTypeImpl* tensor_type) {
  static std::map<MLDataType, int> type_map{
      {DataTypeImpl::GetType<bool>(), NPY_BOOL},
      {DataTypeImpl::GetType<float>(), NPY_FLOAT},
      {DataTypeImpl::GetType<MLFloat16>(), NPY_FLOAT16},
      {DataTypeImpl::GetType<double>(), NPY_DOUBLE},
      {DataTypeImpl::GetType<int8_t>(), NPY_INT8},
      {DataTypeImpl::GetType<uint8_t>(), NPY_UINT8},
      {DataTypeImpl::GetType<int16_t>(), NPY_INT16},
      {DataTypeImpl::GetType<uint16_t>(), NPY_UINT16},
      {DataTypeImpl::GetType<int32_t>(), NPY_INT},
      {DataTypeImpl::GetType<uint32_t>(), NPY_UINT},
      {DataTypeImpl::GetType<int64_t>(), NPY_LONGLONG},
      {DataTypeImpl::GetType<uint64_t>(), NPY_ULONGLONG},
      {DataTypeImpl::GetType<std::string>(), NPY_OBJECT},
  };

  const auto it = type_map.find(tensor_type);
  if (it == type_map.end()) {
    throw std::runtime_error("No corresponding Numpy type for Tensor Type.");
  } else {
    return it->second;
  }
}

MLDataType NumpyTypeToOnnxRuntimeTensorType(int numpy_type) {
  static std::map<int, MLDataType> type_map{
      {NPY_BOOL, DataTypeImpl::GetType<bool>()},
      {NPY_FLOAT, DataTypeImpl::GetType<float>()},
      // Special, not a C type expands to enum value of 16
      {NPY_FLOAT16, DataTypeImpl::GetType<MLFloat16>()},
      {NPY_DOUBLE, DataTypeImpl::GetType<double>()},
      // We don't want to use size specific types such
      // as NPY_INT32 bc they are not enums but hash defines
      // which may map into other enums and may conflict with other entries here
      // also NPY docs define these sizes as platform specific, thus we
      // choose to do some rudimentary checks for proper mapping on C++ size
      {NPY_BYTE, DataTypeImpl::GetType<int8_t>()},
      {NPY_UBYTE, DataTypeImpl::GetType<uint8_t>()},
      {NPY_SHORT, sizeof(short) == sizeof(int16_t) ? DataTypeImpl::GetType<int16_t>()
                                                   : DataTypeImpl::GetType<int32_t>()},
      {NPY_USHORT, sizeof(unsigned short) == sizeof(uint16_t) ? DataTypeImpl::GetType<uint16_t>()
                                                              : DataTypeImpl::GetType<uint32_t>()},
      {NPY_INT,
       sizeof(int) == sizeof(int32_t) ? DataTypeImpl::GetType<int32_t>()
                                      : DataTypeImpl::GetType<int64_t>()},
      {NPY_UINT, sizeof(int) == sizeof(int32_t) ? DataTypeImpl::GetType<uint32_t>()
                                                : DataTypeImpl::GetType<uint64_t>()},

      {NPY_LONG,
       sizeof(long) == sizeof(int32_t) ? DataTypeImpl::GetType<int32_t>()
                                       : DataTypeImpl::GetType<int64_t>()},
      {NPY_ULONG,
       sizeof(unsigned long) == sizeof(uint32_t) ? DataTypeImpl::GetType<uint32_t>()
                                                 : DataTypeImpl::GetType<uint64_t>()},
      {NPY_LONGLONG, DataTypeImpl::GetType<int64_t>()},
      {NPY_ULONGLONG, DataTypeImpl::GetType<uint64_t>()},
      {NPY_UNICODE, DataTypeImpl::GetType<std::string>()},
      {NPY_STRING, DataTypeImpl::GetType<std::string>()},
      {NPY_OBJECT, DataTypeImpl::GetType<std::string>()},
      {NPY_VOID, DataTypeImpl::GetType<std::string>()}};

  const auto it = type_map.find(numpy_type);
  if (it == type_map.end()) {
    throw std::runtime_error("Numpy_type " + std::to_string(numpy_type) +
                             " can't be converted to MLDataType.");
  } else {
    return it->second;
  }
}

// This is a one time use, ad-hoc allocator that allows Tensors to take ownership of
// python array objects and use the underlying memory directly and
// properly deallocated them when they are done.
//
// This addresses the case when our interfaces receive python lists on the input.
// We have to convert them into new Numpy arrays which 1) needs to be properly deallocated
// because they are not owned by the calling python code (we create it inside pybind code)
// 2) we still want to avoid yet another data copy and use it directly if possible
// 3) string data types still need to be copied
//
// This is a stateful allocator. It will always return the same pre-allocated
// buffer pointer and will own references to underlying objects.
class OrtPybindSingleUseAllocator : public IAllocator {
 public:
  // This constructor is used when we create numpy array from python list
  OrtPybindSingleUseAllocator(PyArrayObject* pyObject, const std::string& value_name, const OrtMemoryInfo& mem_info)
      : IAllocator(mem_info),
        pyObject_(pyObject, DecRefFn<PyArrayObject>()),
        pyObjectContiguous_(PyArray_GETCONTIGUOUS(pyObject), DecRefFn<PyArrayObject>()) {
    ORT_ENFORCE(pyObjectContiguous_ != nullptr, "The object must be a contiguous array for input :", value_name);
  }

  // Constructor to use when a contiguous array had to be copied. Instead of creating yet another copy
  // we are still able to use it directly for primitive types
  OrtPybindSingleUseAllocator(UniqueDecRefPtr<PyArrayObject>&& pyContiguous, const std::string& value_name,
                              const OrtMemoryInfo& mem_info)
      : IAllocator(mem_info),
        pyObject_(nullptr, DecRefFn<PyArrayObject>()),
        pyObjectContiguous_(std::move(pyContiguous)) {
    ORT_ENFORCE(pyObjectContiguous_ != nullptr, "Expecting a valid contiguous array:", value_name);
  }

  ORT_DISALLOW_COPY_AND_ASSIGNMENT(OrtPybindSingleUseAllocator);

  // Always return pre-allocated buffer
  // which actually contains the array data
  void* Alloc(size_t) override {
    return static_cast<void*>(PyArray_DATA(pyObjectContiguous_.get()));
  }

  void Free(void*) override {
    // Free when requested, do not wait for
    // destruction of the allocator which may
    // be non-deterministic. However, we do not anticipate
    // true shared ownership of the allocator object except
    // at the creation stack.
    pyObjectContiguous_.reset();
    pyObject_.reset();
  }

  PyArrayObject* GetContiguous() const {
    return pyObjectContiguous_.get();
  }

 private:
  UniqueDecRefPtr<PyArrayObject> pyObject_;
  UniqueDecRefPtr<PyArrayObject> pyObjectContiguous_;
};

using OrtPybindSingleUseAllocatorPtr = std::shared_ptr<OrtPybindSingleUseAllocator>;

// Expects p_tensor properly created
// Does not manage darray life-cycle

static void CopyDataToTensor(PyArrayObject* darray, int npy_type, Tensor& tensor,
                             MemCpyFunc mem_cpy_to_device = CpuToCpuMemCpy) {
  const auto total_items = tensor.Shape().Size();
  if (npy_type == NPY_UNICODE) {
    // Copy string data which needs to be done after Tensor is allocated.
    // Strings are Python strings or numpy.unicode string.
    std::string* dst = tensor.MutableData<std::string>();
    const auto item_size = PyArray_ITEMSIZE(darray);
    const auto num_chars = item_size / PyUnicode_4BYTE_KIND;
    const char* src = reinterpret_cast<const char*>(PyArray_DATA(darray));
    for (int i = 0; i < total_items; i++, src += item_size) {
      // Python unicode strings are assumed to be USC-4. Strings are stored as UTF-8.
      PyObject* pStr = PyUnicode_FromKindAndData(PyUnicode_4BYTE_KIND, src, num_chars);
      UniqueDecRefPtr<PyObject> strGuard(pStr, DecRefFn<PyObject>());
      const char* str = PyUnicode_AsUTF8(pStr);
      if (str == NULL) {
        dst[i].clear();
      } else {
        // Size is equal to the longest string size, numpy stores
        // strings in a single array.
        dst[i] = str;
      }
    }
  } else if (npy_type == NPY_STRING || npy_type == NPY_VOID) {
    // Copy string data which needs to be done after Tensor is allocated.
    // Strings are given as bytes (encoded strings).
    // NPY_VOID does not trim final 0.
    // NPY_STRING assumes bytes string ends with a final 0.
    std::string* dst = tensor.MutableData<std::string>();
    const auto item_size = PyArray_ITEMSIZE(darray);
    const char* src = reinterpret_cast<const char*>(PyArray_DATA(darray));
    for (int i = 0; i < total_items; i++, src += item_size) {
      if (npy_type == NPY_STRING) {
        dst[i] = src;
      } else {
        dst[i].assign(src, item_size);
      }
    }
  } else if (npy_type == NPY_OBJECT) {
    // Converts object into string.
    std::string* dst = tensor.MutableData<std::string>();
    const auto item_size = PyArray_ITEMSIZE(darray);
    const char* src = reinterpret_cast<const char*>(PyArray_DATA(darray));
    for (int i = 0; i < total_items; ++i, src += item_size) {
      // Python unicode strings are assumed to be USC-4. Strings are stored as UTF-8.
      PyObject* item = PyArray_GETITEM(darray, src);
      PyObject* pStr = PyObject_Str(item);
      UniqueDecRefPtr<PyObject> strGuard(pStr, DecRefFn<PyObject>());
      dst[i] = py::reinterpret_borrow<py::str>(pStr);
    }
  } else {
    void* buffer = tensor.MutableDataRaw();
    size_t len = 0;
    Status status = Tensor::CalculateTensorStorageSize(tensor.DataType(), tensor.Shape(), /*alignment*/ 0, len);
    if (!status.IsOK()) {
      throw std::runtime_error(status.ErrorMessage());
    }
    mem_cpy_to_device(buffer, PyArray_DATA(darray), len);
  }
}

inline void CopyDataToTensor(PyArrayObject* darray, int npy_type, std::unique_ptr<Tensor>& p_tensor,
                             MemCpyFunc mem_cpy_to_device = CpuToCpuMemCpy) {
  CopyDataToTensor(darray, npy_type, *p_tensor, mem_cpy_to_device);
}

void CopyDataToTensor(const py::array& py_array, int npy_type, Tensor& tensor, MemCpyFunc mem_cpy_to_device) {
  CopyDataToTensor(reinterpret_cast<PyArrayObject*>(py_array.ptr()), npy_type, tensor, mem_cpy_to_device);
}

// Setting `use_numpy_data_memory` to `true` will ensure that the underlying numpy array buffer is directly used
// as the backing data buffer for the ORT Tensor where applicable (for numeric tensors)
// The numpy object owns the memory and needs to be alive until the corresponding OrtValue is in scope
static std::unique_ptr<Tensor> CreateTensor(const AllocatorPtr& alloc, const std::string& name_input,
                                            PyArrayObject* pyObject, bool use_numpy_data_memory = true,
                                            MemCpyFunc mem_cpy_to_device = CpuToCpuMemCpy) {
  PyArrayObject* darray = PyArray_GETCONTIGUOUS(pyObject);
  ORT_ENFORCE(darray != nullptr, "The object must be a contiguous array for input '", name_input, "'.");

  UniqueDecRefPtr<PyArrayObject> darray_guard(darray, DecRefFn<PyArrayObject>());
  std::unique_ptr<Tensor> p_tensor;

  const int npy_type = PyArray_TYPE(darray);
  TensorShape shape = GetArrayShape(darray);
  auto element_type = NumpyTypeToOnnxRuntimeTensorType(npy_type);
  if (IsNumericNumpyType(npy_type) && use_numpy_data_memory) {
    if (pyObject == darray) {
      // Use the memory of numpy array directly. The ownership belongs to the calling
      // python code. In this case, the incoming pyObject must itself be contiguous (pyObject == darray).
      // darray reference will be decremented but the original array is still alive
      p_tensor = std::make_unique<Tensor>(element_type, shape, PyArray_DATA(darray), alloc->Info());
    } else {
      // This is the case when a contiguous array is a copy. We still can use it directly with OrtPybindSingleUseAllocator
      // which takes ownership of the array.
      auto pybind_alloc = std::make_shared<OrtPybindSingleUseAllocator>(std::move(darray_guard), name_input, alloc->Info());
      p_tensor = std::make_unique<Tensor>(element_type, shape, std::move(pybind_alloc));
    }
  } else {
    p_tensor = std::make_unique<Tensor>(element_type, shape, alloc);
    CopyDataToTensor(darray, npy_type, p_tensor, mem_cpy_to_device);
  }

  return p_tensor;
}

static bool CheckIfInputIsSequenceType(const std::string& name_input,
                                       const InputDefList* input_def_list,
                                       /*out*/ onnx::TypeProto& type_proto) {
  // get sequence type from the model
  const auto& def_list = *input_def_list;
  auto ret_it = std::find_if(std::begin(def_list), std::end(def_list),
                             [&name_input](const NodeArg* node_arg) { return name_input == node_arg->Name(); });
  if (ret_it == std::end(def_list)) {
    throw std::runtime_error("Failed to find input with name: " + name_input + " in the model input def list");
  }
  const auto* temp = (*ret_it)->TypeAsProto();
  if (!temp) {
    throw std::runtime_error("Corresponding type_proto is null");
  } else {
    if (temp->has_optional_type()) {
      const ::onnx::TypeProto_Optional& optional_type_proto = temp->optional_type();
      type_proto = optional_type_proto.elem_type();
    } else {
      type_proto = *temp;
    }
  }

  return type_proto.has_sequence_type();
}

static void CreateSequenceOfTensors(AllocatorPtr alloc, const std::string& name_input,
                                    const InputDefList* input_def_list, PyObject* pylist_obj, OrtValue* p_mlvalue) {
  onnx::TypeProto type_proto;
  if (!CheckIfInputIsSequenceType(name_input, input_def_list, type_proto)) {
    throw std::runtime_error("Input is not of sequence type");
  }

  // set the seq type
  MLDataType seq_dtype = OrtTypeInfo::ElementTypeFromProto(
      static_cast<ONNX_NAMESPACE::TensorProto_DataType>(type_proto.sequence_type().elem_type().tensor_type().elem_type()));
  auto p_seq_tensors = std::make_unique<TensorSeq>(seq_dtype);

  // populate the seq
  auto list_size = PyList_Size(pylist_obj);
  if (list_size > 0) {
    for (Py_ssize_t i = 0; i < list_size; ++i) {
      auto* py_obj = PyList_GetItem(pylist_obj, i);
      if (!PyObjectCheck_NumpyArray(py_obj)) {
        throw std::runtime_error("CreateSequenceOfTensors: Input is not a tensor");
      }
      auto p_tensor = CreateTensor(alloc, name_input, reinterpret_cast<PyArrayObject*>(py_obj));
      p_seq_tensors->Add(std::move(*p_tensor));
    }
  }

  auto ml_tensor_sequence = DataTypeImpl::GetType<TensorSeq>();
  p_mlvalue->Init(p_seq_tensors.release(),
                  ml_tensor_sequence,
                  ml_tensor_sequence->GetDeleteFunc());
}

// Setting `use_numpy_data_memory` to `true` will ensure that the underlying numpy array buffer is directly used
// as the backing data buffer for the ORT Tensor where applicable (for numeric tensors)
// The numpy object owns the memory and needs to be alive until the corresponding OrtValue is in scope
static void CreateTensorMLValue(const AllocatorPtr& alloc, const std::string& name_input, PyArrayObject* pyObject,
                                OrtValue* p_mlvalue, bool use_numpy_data_memory = true, MemCpyFunc mem_cpy_to_device = CpuToCpuMemCpy) {
  auto p_tensor = CreateTensor(alloc, name_input, pyObject, use_numpy_data_memory, mem_cpy_to_device);

  auto ml_tensor = DataTypeImpl::GetType<Tensor>();
  p_mlvalue->Init(p_tensor.release(),
                  ml_tensor,
                  ml_tensor->GetDeleteFunc());
}

// This function will create a Tensor that owns the python array memory. This is done to properly
// release python arrays allocated within the pybind code.
static void CreateTensorMLValueOwned(const OrtPybindSingleUseAllocatorPtr& pybind_alloc, const AllocatorPtr& alloc, OrtValue* p_mlvalue) {
  auto npy_type = PyArray_TYPE(pybind_alloc->GetContiguous());
  TensorShape shape = GetArrayShape(pybind_alloc->GetContiguous());
  auto element_type = NumpyTypeToOnnxRuntimeTensorType(npy_type);

  std::unique_ptr<Tensor> p_tensor;

  if (npy_type != NPY_UNICODE && npy_type != NPY_STRING &&
      npy_type != NPY_VOID && npy_type != NPY_OBJECT) {
    // We are able to reuse the memory of the contiguous python buffer and avoid
    // extra copy using OrtPybindAllocator which will take care of the memory
    p_tensor = std::make_unique<Tensor>(element_type, shape, pybind_alloc);
  } else {
    // We still need to copy elements properly from the contiguous buffer
    p_tensor = std::make_unique<Tensor>(element_type, shape, alloc);
    CopyDataToTensor(pybind_alloc->GetContiguous(), npy_type, p_tensor);
  }

  auto ml_tensor = DataTypeImpl::GetType<Tensor>();
  p_mlvalue->Init(p_tensor.release(),
                  ml_tensor,
                  ml_tensor->GetDeleteFunc());
}

std::string _get_type_name(int64_t&) {
  return std::string("int64_t");
}

std::string _get_type_name(float&) {
  return std::string("float");
}

std::string _get_type_name(std::string&) {
  return std::string("string");
}

#if !defined(DISABLE_ML_OPS)
template <typename KeyType, typename ValueType, typename KeyGetterType, typename ValueGetterType>
static void CreateMapMLValue_LoopIntoMap(Py_ssize_t& pos, PyObject*& key, const std::string& name_input, PyObject*& value,
                                         PyObject* item, std::map<KeyType, ValueType>& current,
                                         KeyGetterType keyGetter, ValueGetterType valueGetter) {
  KeyType ckey;
  ValueType cvalue;
  do {
    if (!keyGetter(key, ckey)) {
      PyObject* pType = PyObject_Type(key);
      auto pStr = PyObject_Str(pType);
      py::str spyType = py::reinterpret_borrow<py::str>(pStr);
      std::string sType = spyType;
      Py_XDECREF(pStr);
      Py_XDECREF(pType);
      Py_XDECREF(item);
      throw std::runtime_error(std::string("Unexpected key type  ") + sType +
                               std::string(", it cannot be linked to C type ") +
                               _get_type_name(ckey) + std::string(" for input '") +
                               name_input + std::string("'."));
    }

    if (!valueGetter(value, cvalue)) {
      PyObject* pType = PyObject_Type(value);
      auto pStr = PyObject_Str(pType);
      py::str spyType = py::reinterpret_borrow<py::str>(pStr);
      std::string sType = spyType;
      Py_XDECREF(pStr);
      Py_XDECREF(pType);
      Py_XDECREF(item);
      throw std::runtime_error(std::string("Unexpected value type  ") + sType +
                               std::string(", it cannot be linked to C type ") +
                               _get_type_name(ckey) + std::string(" for input '") +
                               name_input + std::string("'."));
    }
    current[ckey] = cvalue;
  } while (PyDict_Next(item, &pos, &key, &value));
}

template <typename KeyType, typename ValueType, typename KeyGetterType, typename ValueGetterType>
static void CreateMapMLValue_Map(Py_ssize_t& pos, PyObject*& key, const std::string& name_input, PyObject*& value,
                                 PyObject* item, AllocatorPtr /*alloc*/, OrtValue* p_mlvalue, KeyGetterType keyGetter,
                                 ValueGetterType valueGetter) {
  std::unique_ptr<std::map<KeyType, ValueType>> dst;
  dst = std::make_unique<std::map<KeyType, ValueType>>();
  CreateMapMLValue_LoopIntoMap(pos, key, name_input, value, item, *dst, keyGetter, valueGetter);
  p_mlvalue->Init(dst.release(), DataTypeImpl::GetType<std::map<KeyType, ValueType>>(),
                  DataTypeImpl::GetType<std::map<KeyType, ValueType>>()->GetDeleteFunc());
}

template <typename KeyType, typename ValueType, typename KeyGetterType, typename ValueGetterType>
void CreateMapMLValue_VectorMap(Py_ssize_t& pos, PyObject*& key, const std::string& name_input, PyObject*& value,
                                PyObject* iterator, PyObject* item, AllocatorPtr /*alloc*/, OrtValue* p_mlvalue,
                                KeyGetterType keyGetter, ValueGetterType valueGetter) {
  std::unique_ptr<std::vector<std::map<KeyType, ValueType>>> dstVector;
  dstVector = std::make_unique<std::vector<std::map<KeyType, ValueType>>>();
  int index = 0;
  do {
    dstVector->push_back(std::map<KeyType, ValueType>());
    CreateMapMLValue_LoopIntoMap(pos, key, name_input, value, item, (*dstVector)[index], keyGetter, valueGetter);
    Py_DECREF(item);
    ++index;
    item = iterator == NULL ? NULL : PyIter_Next(iterator);
  } while (item != NULL);
  p_mlvalue->Init(dstVector.release(), DataTypeImpl::GetType<std::vector<std::map<KeyType, ValueType>>>(),
                  DataTypeImpl::GetType<std::vector<std::map<KeyType, ValueType>>>()->GetDeleteFunc());
}

static void CreateMapMLValue_AgnosticMap(Py_ssize_t& pos, PyObject*& key, const std::string& name_input, PyObject*& value,
                                         PyObject* iterator, PyObject* item, AllocatorPtr alloc, OrtValue* p_mlvalue) {
  // If iterator is NULL, it returns a single Map,
  // if is not NULL, it returns a VectorMap.
  auto int64Getter = [](PyObject* obj, int64_t& value) -> bool {
    value = PyLong_AsLong(obj);
    return !PyErr_Occurred();
  };

  auto floatGetter = [](PyObject* obj, float& value) -> bool {
    if (PyFloat_Check(obj)) {
      value = (float)PyFloat_AS_DOUBLE(obj);
      return true;
    } else if (PyNumber_Check(obj)) {
      value = (float)PyFloat_AsDouble(obj);
      return true;
    } else {
      return false;
    }
  };

  auto stringGetter = [](PyObject* obj, std::string& value) -> bool {
    PyObject* pStr = PyObject_Str(obj);
    if (pStr == NULL) {
      return false;
    }
    value = py::reinterpret_borrow<py::str>(pStr);
    Py_DECREF(pStr);
    return true;
  };

  if (iterator == NULL) {
    if (PyLong_Check(key)) {
      // Regular Python.
      CreateMapMLValue_Map<int64_t, float>(pos, key, name_input, value, item, alloc, p_mlvalue, int64Getter, floatGetter);
    } else if (PyNumber_Check(key)) {
      // For numpy type.
      CreateMapMLValue_Map<int64_t, float>(pos, key, name_input, value, item, alloc, p_mlvalue, int64Getter, floatGetter);
    } else if (PyUnicode_Check(key)) {
      CreateMapMLValue_Map<std::string, float>(pos, key, name_input, value, item, alloc, p_mlvalue, stringGetter, floatGetter);
    } else {
      PyObject* pType = PyObject_Type(key);
      PyObject* pStr = PyObject_Str(pType);
      py::str spyType = py::reinterpret_borrow<py::str>(pStr);
      std::string sType = spyType;
      Py_XDECREF(pType);
      Py_XDECREF(pStr);
      throw std::runtime_error(std::string("Key type must be int or string (not ") + sType +
                               std::string(") for input '") + name_input + std::string("'."));
    }
  } else {
    if (PyLong_Check(key)) {
      CreateMapMLValue_VectorMap<int64_t, float>(pos, key, name_input, value, iterator, item, alloc, p_mlvalue, int64Getter, floatGetter);
    } else if (PyNumber_Check(key)) {
      // For numpy type.
      CreateMapMLValue_VectorMap<int64_t, float>(pos, key, name_input, value, iterator, item, alloc, p_mlvalue, int64Getter, floatGetter);
    } else if (PyUnicode_Check(key)) {
      CreateMapMLValue_VectorMap<std::string, float>(pos, key, name_input, value, iterator, item, alloc, p_mlvalue, stringGetter, floatGetter);
    } else {
      PyObject* pType = PyObject_Type(value);
      PyObject* pStr = PyObject_Str(pType);
      py::str spyType = py::reinterpret_borrow<py::str>(pStr);
      std::string sType = spyType;
      Py_XDECREF(pType);
      Py_XDECREF(pStr);
      throw std::runtime_error(std::string("Key type must be int or string (not ") + sType +
                               std::string(") for input '") + name_input + std::string("'."));
    }
  }
}

static void CreateMapMLValue_AgnosticVectorMap(PyObject* iterator, PyObject* item, AllocatorPtr alloc,
                                               const std::string& name_input, OrtValue* p_mlvalue) {
  // CreateMapMLValue is called by CreateGenericTerableMLValue
  // or CreateGenericMLValue which ensures
  // item is a dictionary, no need to check type again.
  // This functions starts to iterate on the first
  // element of the dictionary and calls CreateMapMLValue_AgnosticMap
  // which determines the container type. This type
  // is based on the first pair of the dictionary
  // and all the function assumes the key and value type remain the same
  // for all pairs in the dictionary.

  // If iterator is NULL, it returns a single Map,
  // if is not NULL, it returns a VectorMap.

  PyObject *key, *value;
  Py_ssize_t pos = 0;

  if (PyDict_Next(item, &pos, &key, &value)) {
    CreateMapMLValue_AgnosticMap(pos, key, name_input, value, iterator, item, alloc, p_mlvalue);
  } else {
    throw std::runtime_error("Size of dictionary is empty, unable to run the prediction.");
  }
}
#endif

static void CreateGenericIterableMLValue(PyObject* iterator, AllocatorPtr alloc, const std::string& name_input,
                                         OrtValue* p_mlvalue) {
  PyObject* item;
  OrtValue ml_value;
  item = PyIter_Next(iterator);
  if (item == NULL) {
    throw std::runtime_error("Input '" + name_input + "' must not be empty.");
  }
  if (PyObjectCheck_NumpyArray(item)) {
    PyObject* pType = PyObject_Type(item);
    PyObject* pStr = PyObject_Str(pType);
    py::str spyType = py::reinterpret_borrow<py::str>(pStr);
    std::string sType = spyType;
    Py_XDECREF(pType);
    Py_XDECREF(pStr);
    throw std::runtime_error("Iterable of " + sType + " should be given as array for input '" +
                             name_input + std::string("'."));
  } else {
    // We expect a dictionary.
    if (!PyDict_Check(item)) {
      throw std::runtime_error("Input must be a list of dictionaries or a single numpy array for input '" +
                               name_input + std::string("'."));
    }
#if !defined(DISABLE_ML_OPS)
    CreateMapMLValue_AgnosticVectorMap(iterator, item, alloc, name_input, p_mlvalue);
#else
    ORT_UNUSED_PARAMETER(alloc);
    ORT_UNUSED_PARAMETER(p_mlvalue);
    throw std::runtime_error("Map type is not supported in this build.");
#endif
  }
}

// Setting `use_numpy_data_memory` to `true` will ensure that the underlying numpy array buffer is directly used
// as the backing data buffer for the ORT Tensor where applicable (for numeric tensors)
// The numpy object owns the memory and needs to be alive until the corresponding OrtValue is in scope
void CreateGenericMLValue(const onnxruntime::InputDefList* input_def_list, const AllocatorPtr& alloc, const std::string& name_input,
                          const py::object& value, OrtValue* p_mlvalue, bool accept_only_numpy_array,
                          bool use_numpy_data_memory, MemCpyFunc mem_cpy_to_device) {
  onnx::TypeProto type_proto;
  if (PyObjectCheck_NumpyArray(value.ptr())) {
    // The most frequent case: input comes as an array.
    PyArrayObject* arr = reinterpret_cast<PyArrayObject*>(value.ptr());
    CreateTensorMLValue(alloc, name_input, arr, p_mlvalue, use_numpy_data_memory, mem_cpy_to_device);
  } else if (!accept_only_numpy_array &&
             PyList_Check(value.ptr()) &&
             !CheckIfInputIsSequenceType(name_input, input_def_list, type_proto)) {
    // This is not a sequence tensor. This is just a regular tensor fed through as a list.
    ORT_ENFORCE(type_proto.tensor_type().has_elem_type(), "The graph is missing type information needed to construct the ORT tensor");

    MLDataType dtype = OrtTypeInfo::ElementTypeFromProto(
        static_cast<ONNX_NAMESPACE::TensorProto_DataType>(type_proto.tensor_type().elem_type()));

    int numpy_dtype = OnnxRuntimeTensorToNumpyType(dtype);

    // This creates a new object with its own reference count
    PyArrayObject* arr = reinterpret_cast<PyArrayObject*>(
        PyArray_FromAny(value.ptr(), PyArray_DescrFromType(numpy_dtype), 0, 0, 0, nullptr));

    if (!arr) {
      throw std::runtime_error("Could not create tensor from given input list");
    }

    // The allocator will own the array memory and will decrement the reference on Free()
    // or when destroyed
    auto pybind_alloc = std::make_shared<OrtPybindSingleUseAllocator>(arr, name_input, alloc->Info());
    CreateTensorMLValueOwned(pybind_alloc, alloc, p_mlvalue);
  } else if (!accept_only_numpy_array && PyList_Check(value.ptr())) {
    auto* seq_tensors = reinterpret_cast<PyObject*>(value.ptr());
    CreateSequenceOfTensors(alloc, name_input, input_def_list, seq_tensors, p_mlvalue);
  } else if (!accept_only_numpy_array && PyDict_Check(value.ptr())) {
#if !defined(DISABLE_ML_OPS)
    CreateMapMLValue_AgnosticVectorMap((PyObject*)NULL, value.ptr(), alloc, name_input, p_mlvalue);
#else
    ORT_UNUSED_PARAMETER(p_mlvalue);
    throw std::runtime_error("Map type is not supported in this build.");
#endif

  } else if (!accept_only_numpy_array && strcmp(Py_TYPE(value.ptr())->tp_name, PYTHON_ORTVALUE_OBJECT_NAME) == 0) {
    // This is an OrtValue coming in directly from Python, so assign the underlying native OrtValue handle
    // to the OrtValue object that we are going to use for Run().
    // This should just increase the ref counts of the underlying shared_ptrs in the native OrtValue
    // and the ref count will be decreased when the OrtValue used for Run() is destroyed upon exit.
    *p_mlvalue = *value.attr(PYTHON_ORTVALUE_NATIVE_OBJECT_ATTR).cast<OrtValue*>();
  } else if (!accept_only_numpy_array) {
    auto iterator = PyObject_GetIter(value.ptr());
    if (iterator == NULL) {
      // The pype cannot be handled.
      PyObject* pType = PyObject_Type(value.ptr());
      PyObject* pStr = PyObject_Str(pType);
      py::str spyType = py::reinterpret_borrow<py::str>(pStr);
      std::string sType = spyType;
      Py_XDECREF(pType);
      Py_XDECREF(pStr);
      throw std::runtime_error(std::string("Unable to handle object of type ") + sType);
    }
    // We assume the object is iterable.
    // iterator should not be NULL due to previous test.
    try {
      CreateGenericIterableMLValue(iterator, alloc, name_input, p_mlvalue);
    } catch (const std::runtime_error&) {
      Py_DECREF(iterator);
      throw;
    }
    Py_DECREF(iterator);
  } else {
    throw std::runtime_error("Unable to create OrtValue from the given python object");
  }
}

}  // namespace python
}  // namespace onnxruntime<|MERGE_RESOLUTION|>--- conflicted
+++ resolved
@@ -24,22 +24,18 @@
 #include "core/framework/provider_options_utils.h"
 
 #ifdef USE_DML
-<<<<<<< HEAD
 #include "core/providers/dml/DmlExecutionProvider/src/DmlExternalGpuAllocator.h"
-=======
 using Microsoft::WRL::ComPtr;
 
 #include <wil/wrl.h>
 #include "core/providers/dml/DmlExecutionProvider/src/External/D3DX12/d3dx12.h"
 #include "core/providers/dml/DmlExecutionProvider/src/ErrorHandling.h"
 #include "core/providers/dml/DmlExecutionProvider/src/DescriptorPool.h"
-#include "core/providers/dml/DmlExecutionProvider/src/DmlCommittedResourceAllocator.h"
 #include "core/providers/dml/DmlExecutionProvider/inc/DmlExecutionProvider.h"
 #include "core/providers/dml/DmlExecutionProvider/src/BucketizedBufferAllocator.h"
 #include "core/providers/dml/DmlExecutionProvider/src/PooledUploadHeap.h"
 #include "core/providers/dml/DmlExecutionProvider/src/ReadbackHeap.h"
 #include "core/providers/dml/DmlExecutionProvider/src/AllocationInfo.h"
->>>>>>> 05acfb90
 #endif
 namespace onnxruntime {
 namespace python {
@@ -212,50 +208,7 @@
 
   auto hit = id_to_allocator_map->find(id);
   if (hit == id_to_allocator_map->end()) {
-<<<<<<< HEAD
     auto dml_allocator = std::make_shared<Dml::DmlExternalGpuAllocator>(id);
-=======
-    constexpr uint32_t device_id = 0;
-    auto d3d12_device = onnxruntime::DMLProviderFactoryCreator::CreateD3D12Device(device_id, false);
-
-    ComPtr<Dml::ExecutionContext> context;
-    uint32_t execution_context_ptr_size = gsl::narrow_cast<uint32_t>(sizeof(context.GetAddressOf()));
-
-    // First, check if an I/O binding API that was used before this session or another session has already created a queue
-    if (FAILED(d3d12_device->GetPrivateData(dml_execution_context_guid, &execution_context_ptr_size, context.GetAddressOf()))) {
-      D3D12_COMMAND_QUEUE_DESC cmd_queue_desc = {};
-      cmd_queue_desc.Type = D3D12_COMMAND_LIST_TYPE_DIRECT;
-      cmd_queue_desc.Flags = D3D12_COMMAND_QUEUE_FLAG_DISABLE_GPU_TIMEOUT;
-
-      ComPtr<ID3D12CommandQueue> cmd_queue;
-      ORT_THROW_IF_FAILED(d3d12_device->CreateCommandQueue(&cmd_queue_desc, IID_PPV_ARGS(cmd_queue.ReleaseAndGetAddressOf())));
-
-      auto dml_device = onnxruntime::DMLProviderFactoryCreator::CreateDMLDevice(d3d12_device.Get());
-      ORT_THROW_IF_FAILED(d3d12_device->SetPrivateDataInterface(dml_device_guid, dml_device.Get()));
-
-      context = wil::MakeOrThrow<Dml::ExecutionContext>(d3d12_device.Get(), dml_device.Get(), cmd_queue.Get(), true, true);
-      ORT_THROW_IF_FAILED(d3d12_device->SetPrivateDataInterface(dml_execution_context_guid, context.Get()));
-    }
-
-    // We leak the readback and upload heap to keep them alive, just like the map
-    auto readback_heap = std::make_unique<Dml::ReadbackHeap>(d3d12_device.Get(), context.Get()).release();
-    auto upload_heap = std::make_unique<Dml::PooledUploadHeap>(d3d12_device.Get(), context.Get()).release();
-
-    auto dml_allocator = std::make_shared<Dml::BucketizedBufferAllocator>(
-        d3d12_device.Get(),
-        context.Get(),
-        CD3DX12_HEAP_PROPERTIES(D3D12_HEAP_TYPE_DEFAULT),
-        D3D12_HEAP_FLAG_NONE,
-        D3D12_RESOURCE_FLAG_ALLOW_UNORDERED_ACCESS,
-        D3D12_RESOURCE_STATE_UNORDERED_ACCESS,
-        std::make_unique<Dml::DmlCommittedResourceAllocator>(d3d12_device.Get()));
-    dml_allocator->SetDefaultRoundingMode(AllocatorRoundingMode::Enabled);
-    context->SetAllocator(dml_allocator);
-
-    ORT_THROW_IF_FAILED(d3d12_device->SetPrivateData(dml_readback_heap_guid, sizeof(readback_heap), &readback_heap));
-    ORT_THROW_IF_FAILED(d3d12_device->SetPrivateData(dml_upload_heap_guid, sizeof(upload_heap), &upload_heap));
-
->>>>>>> 05acfb90
     hit = id_to_allocator_map->emplace(id, std::move(dml_allocator)).first;
   }
 
