--- conflicted
+++ resolved
@@ -144,27 +144,18 @@
 
     fp16_option_group = parser.add_argument_group(
         "float to float16 conversion parameters that works when \"--precision fp16\" is specified")
-<<<<<<< HEAD
-=======
-
->>>>>>> 6ea9324f
+
     fp16_option_group.add_argument('--keep_io_types',
                                    required=False,
                                    action='store_true',
                                    help='Use float32 for past inputs, present and logits outputs.')
     fp16_option_group.set_defaults(keep_io_types=False)
-<<<<<<< HEAD
-=======
-
->>>>>>> 6ea9324f
+
     fp16_option_group.add_argument('--io_block_list',
                                    nargs='+',
                                    default=[],
                                    help='List of inputs or outputs in float32 instead of float16')
-<<<<<<< HEAD
-=======
-
->>>>>>> 6ea9324f
+
     fp16_option_group.add_argument(
         '--op_block_list',
         nargs='+',
@@ -172,24 +163,18 @@
         help=
         'List of operators (like Attention Gather Add LayerNormalization FastGelu MatMul) to compute in float32 instead of float16.'
     )
-<<<<<<< HEAD
-=======
-
->>>>>>> 6ea9324f
+
     fp16_option_group.add_argument('--node_block_list',
                                    nargs='+',
                                    default=[],
                                    help='List of node names to compute in float32 instead of float16.')
 
-<<<<<<< HEAD
-=======
     fp16_option_group.add_argument('--force_fp16_initializers',
                                    required=False,
                                    action='store_true',
                                    help='Convert all float initializers to float16.')
     fp16_option_group.set_defaults(force_fp16_initializers=False)
 
->>>>>>> 6ea9324f
     args = parser.parse_args(argv)
 
     return args
@@ -295,11 +280,8 @@
         fp16_params["node_block_list"] = args.node_block_list
     if args.op_block_list:
         fp16_params["op_block_list"] = args.op_block_list
-<<<<<<< HEAD
-=======
     if args.force_fp16_initializers:
         fp16_params["force_fp16_initializers"] = args.force_fp16_initializers
->>>>>>> 6ea9324f
 
     is_io_float16 = (args.precision == Precision.FLOAT16 and not args.keep_io_types)
 
@@ -365,17 +347,10 @@
         with open(csv_filename, mode="a", newline='') as csv_file:
             column_names = [
                 "experiment", "run_id", "model_name", "model_class", "gpu", "precision", "optimizer", "test_cases",
-<<<<<<< HEAD
-                "keep_io_types", "io_block_list", "op_block_list", "node_block_list", "ORT_TRANSFORMER_OPTIONS",
-                "ORT_CUDA_GEMM_OPTIONS", "onnxruntime", latency_name, "diff_50_percentile", "diff_90_percentile",
-                "diff_95_percentile", "diff_99_percentile", "diff_pass_rate", "nan_rate", "top1_match_rate",
-                "onnx_size_in_MB"
-=======
                 "keep_io_types", "io_block_list", "op_block_list", "node_block_list", "force_fp16_initializers",
                 "ORT_TRANSFORMER_OPTIONS", "ORT_CUDA_GEMM_OPTIONS", "onnxruntime", latency_name, "diff_50_percentile",
                 "diff_90_percentile", "diff_95_percentile", "diff_99_percentile", "diff_pass_rate", "nan_rate",
                 "top1_match_rate", "onnx_size_in_MB"
->>>>>>> 6ea9324f
             ]
             csv_writer = csv.DictWriter(csv_file, fieldnames=column_names)
             if not csv_file_existed:
@@ -393,10 +368,7 @@
                 "io_block_list": args.io_block_list,
                 "op_block_list": args.op_block_list,
                 "node_block_list": args.node_block_list,
-<<<<<<< HEAD
-=======
                 "force_fp16_initializers": args.force_fp16_initializers,
->>>>>>> 6ea9324f
                 "ORT_TRANSFORMER_OPTIONS": os.getenv('ORT_TRANSFORMER_OPTIONS'),
                 "ORT_CUDA_GEMM_OPTIONS": os.getenv('ORT_CUDA_GEMM_OPTIONS'),
                 "onnxruntime": ort_version,
