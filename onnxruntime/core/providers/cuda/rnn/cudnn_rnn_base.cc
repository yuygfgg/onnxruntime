// Copyright (c) Microsoft Corporation. All rights reserved.
// Licensed under the MIT License.

#include "core/providers/shared_library/provider_api.h"
#include "cudnn_rnn_base.h"
#include "rnn_impl.h"

namespace onnxruntime {
namespace cuda {

template <typename T>
void CudnnRnnBase<T>::SetWeightBias(const cudnnHandle_t handle,
                                    const cudnnRNNDescriptor_t rnn_desc,
                                    const int pseudo_layer,
                                    const void* reorganized_w_data,
                                    size_t weightspace_bytes,
                                    const int lin_layer_id,
                                    const T* matrix_pos,
                                    const T* bias_pos,
                                    int& matrix_offset,
                                    int& bias_offset) const {
  cudnnTensorDescriptor_t m_desc;
  cudnnCreateTensorDescriptor(&m_desc);

  cudnnTensorDescriptor_t b_desc;
  cudnnCreateTensorDescriptor(&b_desc);

  T* matrix_mem_offset;
  T* bias_mem_offset;

  cudnnGetRNNWeightParams(handle, rnn_desc, pseudo_layer, weightspace_bytes, reorganized_w_data, lin_layer_id, m_desc,
                          (void**)&matrix_mem_offset, b_desc, (void**)&bias_mem_offset);

  int num_dims;
  std::vector<int> dims(3);
  std::vector<int> strides(3);
  cudnnDataType_t dt;

  cudnnGetTensorNdDescriptor(m_desc, 3, &dt, &num_dims, dims.data(), strides.data());
  int count = dims[0] * dims[1] * dims[2];
  cudaMemcpyAsync(matrix_mem_offset, matrix_pos + matrix_offset, count * sizeof(T), cudaMemcpyDeviceToDevice);
  matrix_offset += count;

  if (bias_pos != nullptr) {
    cudnnGetTensorNdDescriptor(b_desc, 3, &dt, &num_dims, dims.data(), strides.data());
    int bias_count = dims[0] * dims[1] * dims[2];
    cudaMemcpyAsync(bias_mem_offset, bias_pos + bias_offset, bias_count * sizeof(T), cudaMemcpyDeviceToDevice);
    bias_offset += bias_count;
  }
}

template <typename T>
Status CudnnRnnBase<T>::SetCudnnRnnWeightBias(const cudnnHandle_t cudnn_handle,
                                              const cudnnRNNDescriptor_t rnn_desc,
                                              void* reorganized_w_data,
                                              size_t weightspace_bytes,
                                              const T* W_data,
                                              const T* R_data,
                                              const T* B_data) const {
  int w_offset = 0;
  int r_offset = 0;
  int bias_offset = 0;

  for (int layer = 0; layer < RNN_NUM_LAYERS * num_directions_; ++layer) {
    for (size_t idx = 0; idx < W_lin_layer_id_.size(); ++idx) {
      SetWeightBias(cudnn_handle, rnn_desc, layer, reorganized_w_data, weightspace_bytes, W_lin_layer_id_[idx], W_data, B_data, w_offset, bias_offset);
    }
    for (size_t idx = 0; idx < R_lin_layer_id_.size(); ++idx) {
      SetWeightBias(cudnn_handle, rnn_desc, layer, reorganized_w_data, weightspace_bytes, R_lin_layer_id_[idx], R_data, B_data, r_offset, bias_offset);
    }
  }

  return Status::OK();
}

template <typename T>
Status CudnnRnnBase<T>::ReorganizeWeights(const Tensor* W, const Tensor* R, const Tensor* B,
                                          IAllocatorUniquePtr<void>& reorganized_w_data,
                                          size_t& weightspace_bytes,
                                          CudnnFilterDescriptor& target_w_desc,
                                          CudnnRNN& rnn_desc) const {
  typedef typename ToCudaType<T>::MappedType CudaT;
  // RNN W[num_directions_, hidden_size_, input_size]
  // RNN R[num_directions_, hidden_size_, hidden_size_]
  // RNN B[num_directions_, 2*hidden_size_]
  // GRU W[num_directions_, 3*hidden_size_, input_size]
  // GRU R[num_directions_, 3*hidden_size_, hidden_size_]
  // GRU B[num_directions_, 6*hidden_size_]
  // LSTM W[num_directions_, 4*hidden_size_, input_size]
  // LSTM R[num_directions_, 4*hidden_size_, hidden_size_]
  // LSTM B[num_directions_, 8*hidden_size_]

  // Prepare the weight data
<<<<<<< HEAD
  const T* W_data = W->template Data<T>();
  const T* R_data = R->template Data<T>();
  const T* B_data = B == nullptr ? nullptr : B->template Data<T>();
=======
  reorganized_w_data = GetScratchBuffer<void>(w_size * sizeof(T));

  // In many cases, this allocation is bigger than needed, leaving part of
  // the buffer unintialized. non-zero garbage data leads to wrong result
  // in call to cudnnRNNForwardInference()
  // TODO! refine allocation size for each case.
  cudaMemset(reorganized_w_data.get(), 0, w_size * sizeof(T));

  const T* W_data = W->Data<T>();
  const T* R_data = R->Data<T>();
  const T* B_data = B == nullptr ? nullptr : B->Data<T>();
>>>>>>> 7df2e8c5

  CUDNN_RETURN_IF_ERROR(cudnnGetRNNWeightSpaceSize(CudnnHandle(), rnn_desc, &weightspace_bytes));
  reorganized_w_data = GetScratchBuffer<void>(weightspace_bytes);
  ORT_RETURN_IF_ERROR(SetCudnnRnnWeightBias(CudnnHandle(), rnn_desc, reorganized_w_data.get(), weightspace_bytes, W_data, R_data, B_data));

  return Status::OK();
}

template <typename T>
Status CudnnRnnBase<T>::CacheCudnnRnnWeights(const OpKernelInfo& info) {
  typedef typename ToCudaType<T>::MappedType CudaT;
  // Cache the weight
  const Tensor* W;
  const Tensor* R;
  const Tensor* B;
  bool get_W = info.TryGetConstantInput(RNN_Input_Index::W, &W);
  bool get_R = info.TryGetConstantInput(RNN_Input_Index::R, &R);
  bool get_B = info.TryGetConstantInput(RNN_Input_Index::B, &B);

  if (get_W && get_R) {
    CudnnRNN tmp_rnn_desc;
    int64_t input_size = W->Shape()[2];
    ORT_RETURN_IF_ERROR(tmp_rnn_desc.Set(hidden_size_,
                                          input_size,
                                          hidden_size_,
                                          RNN_NUM_LAYERS,
                                          cudnn_dropout_desc_,
                                          cudnn_direction_mode_,
                                          rnn_mode_,
                                          CudnnTensor::GetDataType<CudaT>(),
                                          GetDeviceProp()));

    ORT_RETURN_IF_ERROR(ReorganizeWeights(W, R, get_B ? B : nullptr, w_data_cache_, weightspace_bytes_cached_, w_desc_cache_, tmp_rnn_desc));
    weight_cached_ = true;
  }

  return Status::OK();
}

template <typename T>
Status CudnnRnnBase<T>::ComputeInternal(OpKernelContext* ctx) const {
  typedef typename ToCudaType<T>::MappedType CudaT;

  // inputs
  const Tensor* X = ctx->Input<Tensor>(RNN_Input_Index::X);  // inputs. [seq_length, batch_size, input_size]
  ORT_ENFORCE(nullptr != X);

  // optional inputs
  const Tensor* sequence_lens = ctx->Input<Tensor>(RNN_Input_Index::sequence_lens);  // [batch_size]
  const Tensor* initial_h = ctx->Input<Tensor>(RNN_Input_Index::initial_h);          // initial hidden. [num_directions_, batch_size, hidden_size_]
  const Tensor* initial_c(nullptr);
  if (rnn_mode_ == CUDNN_LSTM) {
    initial_c = ctx->Input<Tensor>(RNN_Input_Index::initial_c);  // initial cell. [num_directions_, batch_size, hidden_size_]
  }

  int64_t seq_length = X->Shape()[0];
  int64_t batch_size = X->Shape()[1];
  int64_t input_size = X->Shape()[2];

  // optional outputs
  TensorShapeVector dims_Y({seq_length, num_directions_, batch_size, hidden_size_});
  TensorShapeVector dims_hxy({RNN_NUM_LAYERS * num_directions_, batch_size, hidden_size_});
  TensorShapeVector dims_yc{num_directions_, batch_size, hidden_size_};
  Tensor* Y = ctx->Output(Output_Index::Y, dims_Y);
  Tensor* Y_h = ctx->Output(Output_Index::Y_h, dims_hxy);
  Tensor* Y_c = ctx->Output(Output_Index::Y_c, dims_yc);

  std::vector<int64_t> dims_x({batch_size, input_size, 1});
  std::vector<int64_t> dims_y({batch_size, hidden_size_ * num_directions_, 1});

  CudnnTensor x_desc_temp;
  ORT_RETURN_IF_ERROR(x_desc_temp.Set(dims_x, CudnnTensor::GetDataType<CudaT>()));
  CudnnTensor y_desc_temp;
  ORT_RETURN_IF_ERROR(y_desc_temp.Set(dims_y, CudnnTensor::GetDataType<CudaT>()));
  std::vector<cudnnTensorDescriptor_t> x_desc(seq_length, x_desc_temp);
  std::vector<cudnnTensorDescriptor_t> y_desc(seq_length, y_desc_temp);

  CudnnTensor hx_desc;
  CudnnTensor cx_desc;
  CudnnTensor y_h_desc;
  CudnnTensor y_c_desc;
  ORT_RETURN_IF_ERROR(hx_desc.Set(dims_hxy, CudnnTensor::GetDataType<CudaT>()));
  ORT_RETURN_IF_ERROR(cx_desc.Set(dims_hxy, CudnnTensor::GetDataType<CudaT>()));
  ORT_RETURN_IF_ERROR(y_h_desc.Set(dims_hxy, CudnnTensor::GetDataType<CudaT>()));
  ORT_RETURN_IF_ERROR(y_c_desc.Set(dims_hxy, CudnnTensor::GetDataType<CudaT>()));

  IAllocatorUniquePtr<T> x_reversed_data;
  const T* x_data = X->Data<T>();
  if (reverse_) {
    // reverse input data
    x_reversed_data = GetScratchBuffer<T>(seq_length * batch_size * input_size);
    ReverseBySequence(Stream(),
                      gsl::narrow_cast<int32_t>(seq_length),
                      gsl::narrow_cast<int32_t>(batch_size),
                      gsl::narrow_cast<int32_t>(input_size),
                      reinterpret_cast<const CudaT*>(x_data),
                      reinterpret_cast<CudaT*>(x_reversed_data.get()),
                      seq_length * batch_size * input_size);
  }

  const T* x_data_input = reverse_ ? x_reversed_data.get() : x_data;

  const T* hx_data = (initial_h == nullptr) ? nullptr : initial_h->Data<T>();
  const T* cx_data = (initial_c == nullptr) ? nullptr : initial_c->Data<T>();
  T* y_h_data = (Y_h == nullptr) ? nullptr : Y_h->MutableData<T>();
  T* y_c_data = (Y_c == nullptr) ? nullptr : Y_c->MutableData<T>();
  int64_t output_size = seq_length * num_directions_ * batch_size * hidden_size_;
  T* y_data = nullptr;
  IAllocatorUniquePtr<T> y_alloc_data;
  if (Y != nullptr) {
    y_data = Y->MutableData<T>();
  } else {
    y_alloc_data = GetScratchBuffer<T>(output_size);
    y_data = y_alloc_data.get();
  }

  const int32_t* sequence_lens_data = (sequence_lens == nullptr) ? nullptr : sequence_lens->Data<int32_t>();

  CudnnRNN rnn_desc;

  ORT_RETURN_IF_ERROR(rnn_desc.Set(hidden_size_,
                                    input_size,
                                    hidden_size_,
                                    RNN_NUM_LAYERS,
                                    cudnn_dropout_desc_,
                                    cudnn_direction_mode_,
                                    rnn_mode_,
                                    CudnnTensor::GetDataType<CudaT>(),
                                    GetDeviceProp()));

  // Prepare the weight data
  IAllocatorUniquePtr<void> w_data;
  size_t weightspace_bytes = 0; // Only calculated if !weight_cached_, if calculated, gets stored in weightspace_bytes_cached_
  CudnnFilterDescriptor w_desc;
  if (!weight_cached_) {
    const Tensor& W = *ctx->Input<Tensor>(RNN_Input_Index::W);
    const Tensor& R = *ctx->Input<Tensor>(RNN_Input_Index::R);
    const Tensor* B = ctx->Input<Tensor>(RNN_Input_Index::B);
    ORT_RETURN_IF_ERROR(ReorganizeWeights(&W, &R, B, w_data, weightspace_bytes, w_desc, rnn_desc));
  }

  int32_t zero_seq_count = 0;
  std::vector<int32_t> zero_seq_index_cache(batch_size, 0);
  int64_t zero_seq_index_cache_size = 0;

  // cudnn doesn't support 0 sequence inside the batch, find the 0 sequence and set it to 1
  // there's a ZeroMask kernel to reset the result to 0 for the 0 sequence
  std::vector<int32_t> seq_len_array;
  seq_len_array.reserve(batch_size);

  // TODO: Number of elements enforce
  if (sequence_lens_data) {
    for (int i = 0; i < batch_size; ++i) {
      seq_len_array.push_back(sequence_lens_data[i]);
      if (0 == seq_len_array[i]) {
        seq_len_array[i] = 1;
        zero_seq_index_cache[zero_seq_count] = i;
        ++zero_seq_count;
      }
    }
  } else {
    for (int i = 0; i < batch_size; ++i) {
      seq_len_array.push_back(gsl::narrow_cast<int32_t>(seq_length));
    }
  }

  CudaAsyncBuffer<int32_t> seq_len_array_gpu(this, seq_len_array);
  ORT_RETURN_IF_ERROR(seq_len_array_gpu.CopyToGpu());

  // Calculate the zero position cache for reverse direction if it's bidirectional
  // The cache is for Y_h or Y_c, and the 1st sequence for Y, no need to do it for other sequence in Y since
  // we hacked the 0 sequence to 1
  if (zero_seq_count && num_directions_ > 1) {
    zero_seq_index_cache_size = zero_seq_count * num_directions_;
    zero_seq_index_cache.resize(zero_seq_index_cache_size);
    for (int i = 0; i < zero_seq_count; ++i) {
      zero_seq_index_cache[zero_seq_count + i] = static_cast<int32_t>(batch_size + zero_seq_index_cache[i]);
    }
  }

  CudnnDataTensor x_desc1;
  ORT_RETURN_IF_ERROR(x_desc1.Set(CudnnTensor::GetDataType<CudaT>(), seq_length, batch_size, input_size, seq_len_array.data()));
  CudnnDataTensor y_desc1;
  ORT_RETURN_IF_ERROR(y_desc1.Set(CudnnTensor::GetDataType<CudaT>(), seq_length, batch_size, hidden_size_ * num_directions_, seq_len_array.data()));

  size_t workspace_bytes;
  size_t reservespace_bytes;
  CUDNN_RETURN_IF_ERROR(cudnnGetRNNTempSpaceSizes(CudnnHandle(),
                                                  rnn_desc,
                                                  CUDNN_FWD_MODE_INFERENCE,
                                                  x_desc1,
                                                  &workspace_bytes,
                                                  &reservespace_bytes));
  auto workspace_cuda = GetScratchBuffer<void>(workspace_bytes);
  auto reservespace_cuda = GetScratchBuffer<void>(reservespace_bytes);

  CUDNN_RETURN_IF_ERROR(cudnnRNNForward(
      CudnnHandle(),
      rnn_desc,
      CUDNN_FWD_MODE_INFERENCE,
      seq_len_array_gpu.GpuPtr(),

      x_desc1,
      x_data_input,

      y_desc1,
      y_data,

      hx_desc,
      hx_data,
      y_h_data,

      cx_desc,
      cx_data,
      y_c_data,

      weight_cached_ ? weightspace_bytes_cached_ : weightspace_bytes,
      weight_cached_ ? w_data_cache_.get() : w_data.get(),

      workspace_bytes,
      workspace_cuda.get(),

      reservespace_bytes,
      reservespace_cuda.get()));

  // Early terminate for this case since Y data is not required, and Y_h is obtained correctly, no need the following code to retrieve Y_h from Y data.
  if (nullptr == Y) {
    // Mask on output for 0 sequence batches
    if (zero_seq_count > 0) {
      SetZeroSequences(zero_seq_index_cache_size, zero_seq_index_cache, y_data, y_h_data, y_c_data);
    }
    return Status::OK();
  }

  IAllocatorUniquePtr<T> y_reorganized_data;
  if (reverse_ || num_directions_ == 2) {
    //reverse output
    y_reorganized_data = GetScratchBuffer<T>(output_size);
    if (reverse_) {
      //reverse output data
      ReverseBySequence(Stream(),
                        gsl::narrow_cast<int32_t>(seq_length),
                        gsl::narrow_cast<int32_t>(batch_size),
                        gsl::narrow_cast<int32_t>(hidden_size_),
                        reinterpret_cast<CudaT*>(y_data),
                        reinterpret_cast<CudaT*>(y_reorganized_data.get()),
                        output_size);
    } else {
      ReorderBidirectionalDataInSequence(Stream(),
                                         gsl::narrow_cast<int32_t>(seq_length),
                                         gsl::narrow_cast<int32_t>(batch_size),
                                         gsl::narrow_cast<int32_t>(hidden_size_),
                                         reinterpret_cast<CudaT*>(y_data),
                                         reinterpret_cast<CudaT*>(y_reorganized_data.get()),
                                         output_size);
    }

    if (Y != nullptr) {
      // User specified this optional output, so need to copy the reversed data to orignial place
      CUDA_RETURN_IF_ERROR(cudaMemcpyAsync(y_data, y_reorganized_data.get(), output_size * sizeof(T), cudaMemcpyDeviceToDevice, Stream()));
    } else {
      y_data = y_reorganized_data.get();
    }
  }

  // Mask on output for 0 sequence batches
  if (zero_seq_count > 0) {
    SetZeroSequences(zero_seq_index_cache_size, zero_seq_index_cache, y_data, y_h_data, y_c_data);
  }

  if ((CUDNN_RNN_RELU == rnn_mode_ || CUDNN_RNN_TANH == rnn_mode_) && sequence_lens_data != nullptr && y_h_data != nullptr && y_data != nullptr) {
    CudaAsyncBuffer<int32_t> sequence_lens_buffer(this, batch_size);
    memcpy(sequence_lens_buffer.CpuPtr(), sequence_lens_data, batch_size * sizeof(int32_t));
    ORT_RETURN_IF_ERROR(sequence_lens_buffer.CopyToGpu());
    RnnMaskImpl(Stream(),
                gsl::narrow_cast<int32_t>(num_directions_),
                gsl::narrow_cast<int32_t>(seq_length),
                gsl::narrow_cast<int32_t>(batch_size),
                gsl::narrow_cast<int32_t>(hidden_size_),
                sequence_lens_buffer.GpuPtr(),
                reinterpret_cast<CudaT*>(y_data),
                reinterpret_cast<CudaT*>(y_h_data),
                output_size);
  }

  return Status::OK();
}

template <typename T>
void CudnnRnnBase<T>::SetZeroSequences(const int64_t zero_seq_index_cache_size,
                                       const std::vector<int32_t>& zero_seq_index_cache,
                                       T* y_data,
                                       T* y_h_data,
                                       T* y_c_data) const {
  typedef typename ToCudaType<T>::MappedType CudaT;
  CudaAsyncBuffer<int32_t> zero_seq_index_cache_async_buffer(this, zero_seq_index_cache_size);
  memcpy(zero_seq_index_cache_async_buffer.CpuPtr(), zero_seq_index_cache.data(), zero_seq_index_cache_size * sizeof(int32_t));
  ORT_THROW_IF_ERROR(zero_seq_index_cache_async_buffer.CopyToGpu());
  MaskZeroSequences(Stream(),
                    gsl::narrow_cast<int32_t>(hidden_size_),
                    reinterpret_cast<CudaT*>(y_data),
                    reinterpret_cast<CudaT*>(y_h_data),
                    reinterpret_cast<CudaT*>(y_c_data),
                    zero_seq_index_cache_async_buffer.GpuPtr(),
                    static_cast<int64_t>(zero_seq_index_cache_size));
}

template class CudnnRnnBase<float>;
template class CudnnRnnBase<double>;
template class CudnnRnnBase<MLFloat16>;

}  // namespace cuda
}  // namespace onnxruntime<|MERGE_RESOLUTION|>--- conflicted
+++ resolved
@@ -91,11 +91,6 @@
   // LSTM B[num_directions_, 8*hidden_size_]
 
   // Prepare the weight data
-<<<<<<< HEAD
-  const T* W_data = W->template Data<T>();
-  const T* R_data = R->template Data<T>();
-  const T* B_data = B == nullptr ? nullptr : B->template Data<T>();
-=======
   reorganized_w_data = GetScratchBuffer<void>(w_size * sizeof(T));
 
   // In many cases, this allocation is bigger than needed, leaving part of
@@ -107,7 +102,6 @@
   const T* W_data = W->Data<T>();
   const T* R_data = R->Data<T>();
   const T* B_data = B == nullptr ? nullptr : B->Data<T>();
->>>>>>> 7df2e8c5
 
   CUDNN_RETURN_IF_ERROR(cudnnGetRNNWeightSpaceSize(CudnnHandle(), rnn_desc, &weightspace_bytes));
   reorganized_w_data = GetScratchBuffer<void>(weightspace_bytes);
