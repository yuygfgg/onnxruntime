--- conflicted
+++ resolved
@@ -948,27 +948,6 @@
                   0.008f);
 }
 
-<<<<<<< HEAD
-TEST_F(QnnHTPBackendTests, DumpQNNJsonGraph) {
-  Ort::SessionOptions so;
-  onnxruntime::ProviderOptions options;
-#if defined(_WIN32)
-  options["backend_path"] = "QnnHtp.dll";
-#else
-  options["backend_path"] = "libQnnHtp.so";
-#endif
-
-  options["enable_qnn_graph_dump"] = "1";
-
-  so.AppendExecutionProvider("QNN", options);
-
-  Ort::Status status(OrtSessionOptionsAppendExecutionProvider_CPU(so, 1));
-
-  const ORTCHAR_T* ort_model_path = ORT_MODEL_FOLDER "nhwc_resize_sizes_opset18.quant.onnx";
-
-  Ort::Session session(*ort_env, ort_model_path, so);
-  // TODO(adrianlizarraga): Check that output json files were generated.
-=======
 // Test that QNN EP only handles nodes with static shapes and rejects nodes with dynamic shape I/O.
 TEST_F(QnnHTPBackendTests, EPRejectsDynamicShapesF32) {
   // Local function that builds a model in which the last two nodes use dynamic shapes.
@@ -1024,7 +1003,27 @@
                   logging::Severity::kERROR,
                   /*verify_output*/ true,
                   &ep_graph_checker);
->>>>>>> 59b7b6bb
+}
+
+TEST_F(QnnHTPBackendTests, DumpQNNJsonGraph) {
+  Ort::SessionOptions so;
+  onnxruntime::ProviderOptions options;
+#if defined(_WIN32)
+  options["backend_path"] = "QnnHtp.dll";
+#else
+  options["backend_path"] = "libQnnHtp.so";
+#endif
+
+  options["enable_qnn_graph_dump"] = "1";
+
+  so.AppendExecutionProvider("QNN", options);
+
+  Ort::Status status(OrtSessionOptionsAppendExecutionProvider_CPU(so, 1));
+
+  const ORTCHAR_T* ort_model_path = ORT_MODEL_FOLDER "nhwc_resize_sizes_opset18.quant.onnx";
+
+  Ort::Session session(*ort_env, ort_model_path, so);
+  // TODO(adrianlizarraga): Check that output json files were generated.
 }
 
 #endif  // defined(__aarch64__) || defined(_M_ARM64) || defined(__linux__)
